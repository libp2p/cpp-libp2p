/**
 * Copyright Soramitsu Co., Ltd. All Rights Reserved.
 * SPDX-License-Identifier: Apache-2.0
 */

#include <iostream>
#include <memory>
#include <string>

#include <gsl/multi_span>
#include <libp2p/common/literals.hpp>
#include <libp2p/host/basic_host.hpp>
#include <libp2p/injector/host_injector.hpp>
<<<<<<< HEAD
#include <libp2p/muxer/muxed_connection_config.hpp>
=======
#include <libp2p/log/configurator.hpp>
#include <libp2p/log/logger.hpp>
>>>>>>> 8732a785
#include <libp2p/protocol/echo.hpp>
#include <libp2p/security/noise.hpp>
#include <libp2p/security/plaintext.hpp>

namespace {
  const std::string logger_config(R"(
# ----------------
sinks:
  - name: console
    type: console
    color: true
groups:
  - name: main
    sink: console
    level: info
    children:
      - name: libp2p
# ----------------
  )");
}  // namespace

bool isInsecure(int argc, char **argv) {
  if (2 == argc) {
    const std::string insecure{"-insecure"};
    auto args = gsl::multi_span<char *>(argv, argc);
    if (insecure == args[1]) {
      return true;
    }
  }
  return false;
}

struct ServerContext {
  std::shared_ptr<libp2p::Host> host;
  std::shared_ptr<boost::asio::io_context> io_context;
};

ServerContext initSecureServer(const libp2p::crypto::KeyPair &keypair) {
  auto injector = libp2p::injector::makeHostInjector(
      libp2p::injector::useKeyPair(keypair),
      libp2p::injector::useSecurityAdaptors<libp2p::security::Noise>());
  auto host = injector.create<std::shared_ptr<libp2p::Host>>();
  auto context = injector.create<std::shared_ptr<boost::asio::io_context>>();
  return {.host = host, .io_context = context};
}

ServerContext initInsecureServer(const libp2p::crypto::KeyPair &keypair) {
  auto injector = libp2p::injector::makeHostInjector(
      libp2p::injector::useKeyPair(keypair),
      libp2p::injector::useSecurityAdaptors<libp2p::security::Plaintext>());
  auto host = injector.create<std::shared_ptr<libp2p::Host>>();
  auto context = injector.create<std::shared_ptr<boost::asio::io_context>>();
  return {.host = host, .io_context = context};
}

int main(int argc, char **argv) {
  using libp2p::crypto::Key;
  using libp2p::crypto::KeyPair;
  using libp2p::crypto::PrivateKey;
  using libp2p::crypto::PublicKey;
  using libp2p::common::operator""_unhex;

<<<<<<< HEAD
  if (std::getenv("TRACE_DEBUG") != nullptr) {
    spdlog::set_level(spdlog::level::trace);
=======
  // prepare log system
  auto logging_system = std::make_shared<soralog::LoggingSystem>(
      std::make_shared<libp2p::log::Configurator>(logger_config));
  auto r = logging_system->configure();
  if (not r.message.empty()) {
    (r.has_error ? std::cerr : std::cout) << r.message << std::endl;
  }
  if (r.has_error) {
    exit(EXIT_FAILURE);
  }

  libp2p::log::setLoggingSystem(logging_system);
  if (std::getenv("TRACE_DEBUG") != nullptr) {
    libp2p::log::setLevelOfGroup("*", soralog::Level::TRACE);
  } else {
    libp2p::log::setLevelOfGroup("*", soralog::Level::ERROR);
>>>>>>> 8732a785
  }

  // resulting PeerId should be
  // 12D3KooWEgUjBV5FJAuBSoNMRYFRHjV7PjZwRQ7b43EKX9g7D6xV
  KeyPair keypair{PublicKey{{Key::Type::Ed25519,
                             "48453469c62f4885373099421a7365520b5ffb"
                             "0d93726c124166be4b81d852e6"_unhex}},
                  PrivateKey{{Key::Type::Ed25519,
                              "4a9361c525840f7086b893d584ebbe475b4ec"
                              "7069951d2e897e8bceb0a3f35ce"_unhex}}};

  bool insecure_mode{isInsecure(argc, argv)};
  if (insecure_mode) {
    std::cout << "Starting in insecure mode" << std::endl;
  } else {
    std::cout << "Starting in secure mode" << std::endl;
  }

  // create a default Host via an injector, overriding a random-generated
  // keypair with ours
  ServerContext server =
      insecure_mode ? initInsecureServer(keypair) : initSecureServer(keypair);

  // set a handler for Echo protocol
  libp2p::protocol::Echo echo{libp2p::protocol::EchoConfig{
      .max_server_repeats =
          libp2p::protocol::EchoConfig::kInfiniteNumberOfRepeats,
      .max_recv_size =
          libp2p::muxer::MuxedConnectionConfig::kDefaultMaxWindowSize}};
  server.host->setProtocolHandler(
      echo.getProtocolId(),
      [&echo](std::shared_ptr<libp2p::connection::Stream> received_stream) {
        echo.handle(std::move(received_stream));
      });

  // launch a Listener part of the Host
  server.io_context->post([host{std::move(server.host)}] {
    auto ma =
        libp2p::multi::Multiaddress::create("/ip4/127.0.0.1/tcp/40010").value();
    auto listen_res = host->listen(ma);
    if (!listen_res) {
      std::cerr << "host cannot listen the given multiaddress: "
                << listen_res.error().message() << "\n";
      std::exit(EXIT_FAILURE);
    }

    host->start();
    std::cout << "Server started\nListening on: " << ma.getStringAddress()
              << "\nPeer id: " << host->getPeerInfo().id.toBase58()
              << std::endl;
    std::cout << "Connection string: " << ma.getStringAddress() << "/ipfs/"
              << host->getPeerInfo().id.toBase58() << std::endl;
  });

  // run the IO context
  try {
    server.io_context->run();
  } catch (const boost::system::error_code &ec) {
    std::cout << "Server cannot run: " << ec.message() << std::endl;
  } catch (...) {
    std::cout << "Unknown error happened" << std::endl;
  }
}<|MERGE_RESOLUTION|>--- conflicted
+++ resolved
@@ -11,12 +11,9 @@
 #include <libp2p/common/literals.hpp>
 #include <libp2p/host/basic_host.hpp>
 #include <libp2p/injector/host_injector.hpp>
-<<<<<<< HEAD
 #include <libp2p/muxer/muxed_connection_config.hpp>
-=======
 #include <libp2p/log/configurator.hpp>
 #include <libp2p/log/logger.hpp>
->>>>>>> 8732a785
 #include <libp2p/protocol/echo.hpp>
 #include <libp2p/security/noise.hpp>
 #include <libp2p/security/plaintext.hpp>
@@ -79,10 +76,6 @@
   using libp2p::crypto::PublicKey;
   using libp2p::common::operator""_unhex;
 
-<<<<<<< HEAD
-  if (std::getenv("TRACE_DEBUG") != nullptr) {
-    spdlog::set_level(spdlog::level::trace);
-=======
   // prepare log system
   auto logging_system = std::make_shared<soralog::LoggingSystem>(
       std::make_shared<libp2p::log::Configurator>(logger_config));
@@ -99,7 +92,6 @@
     libp2p::log::setLevelOfGroup("*", soralog::Level::TRACE);
   } else {
     libp2p::log::setLevelOfGroup("*", soralog::Level::ERROR);
->>>>>>> 8732a785
   }
 
   // resulting PeerId should be
