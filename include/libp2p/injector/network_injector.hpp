/**
 * Copyright Quadrivium LLC
 * All Rights Reserved
 * SPDX-License-Identifier: Apache-2.0
 */

#pragma once

#include <boost/di.hpp>

// implementations
#include <libp2p/basic/scheduler/asio_scheduler_backend.hpp>
#include <libp2p/basic/scheduler/scheduler_impl.hpp>
#include <libp2p/crypto/aes_ctr/aes_ctr_impl.hpp>
#include <libp2p/crypto/crypto_provider/crypto_provider_impl.hpp>
#include <libp2p/crypto/ecdsa_provider/ecdsa_provider_impl.hpp>
#include <libp2p/crypto/ed25519_provider/ed25519_provider_impl.hpp>
#include <libp2p/crypto/hmac_provider/hmac_provider_impl.hpp>
#include <libp2p/crypto/key_marshaller/key_marshaller_impl.hpp>
#include <libp2p/crypto/key_validator/key_validator_impl.hpp>
#include <libp2p/crypto/random_generator/boost_generator.hpp>
#include <libp2p/crypto/rsa_provider/rsa_provider_impl.hpp>
#include <libp2p/crypto/secp256k1_provider/secp256k1_provider_impl.hpp>
#include <libp2p/layer/websocket.hpp>
#include <libp2p/muxer/mplex.hpp>
#include <libp2p/muxer/yamux.hpp>
#include <libp2p/network/impl/connection_manager_impl.hpp>
#include <libp2p/network/impl/dialer_impl.hpp>
#include <libp2p/network/impl/dnsaddr_resolver_impl.hpp>
#include <libp2p/network/impl/listener_manager_impl.hpp>
#include <libp2p/network/impl/network_impl.hpp>
#include <libp2p/network/impl/router_impl.hpp>
#include <libp2p/network/impl/transport_manager_impl.hpp>
#include <libp2p/peer/impl/identity_manager_impl.hpp>
#include <libp2p/protocol_muxer/multiselect.hpp>
#include <libp2p/security/noise.hpp>
#include <libp2p/security/plaintext.hpp>
#include <libp2p/security/plaintext/exchange_message_marshaller_impl.hpp>
#include <libp2p/security/secio.hpp>
#include <libp2p/security/secio/exchange_message_marshaller_impl.hpp>
#include <libp2p/security/secio/propose_message_marshaller_impl.hpp>
#include <libp2p/security/tls.hpp>
#include <libp2p/security/tls/ssl_context.hpp>
#include <libp2p/transport/impl/upgrader_impl.hpp>
#include <libp2p/transport/quic/transport.hpp>
#include <libp2p/transport/tcp.hpp>

// clang-format off
/**
 * @file network_injector.hpp
 * @brief This header defines DI injector helpers, which can be used instead of
 * manual wiring.
 *
 * The main function in this header is
 * @code makeNetworkInjector() @endcode
 * Use it to create a Boost.DI container with default types.
 *
 * By default:
 * - TCP is used as transport
 * - Plaintext as security
 * - Yamux as muxer
 * - Random keypair is generated
 *
 * List of libraries that should be linked to your lib/exe:
 *  - libp2p_network
 *  - libp2p_tcp
 *  - libp2p_yamux
 *  - libp2p_plaintext
 *  - libp2p_connection_manager
 *  - libp2p_transport_manager
 *  - libp2p_listener_manager
 *  - libp2p_identity_manager
 *  - libp2p_dialer
 *  - libp2p_router
 *  - multiselect
 *  - random_generator
 *  - key_generator
 *  - marshaller
 *
 * <b>Example 1</b>: Make default network with Yamux as muxer, Plaintext as
 * security, TCP as transport.
 * @code
 * auto injector = makeNetworkInjector();
 * std::shared_ptr<Network> network = injector.create<std::shared_ptr<Network>>();
 * assert(network != nullptr);
 * @endcode
 *
 * <b>Example 2</b>: Make network with new transport, muxer and security.
 * @code
 * struct NewTransport : public TransportAdaptor {...};
 * struct NewMuxer : public MuxerAdaptor {...};
 * struct NewSecurity : public SecurityAdaptor {...};
 *
 * auto injector = makeNetworkInjector(
 *   useTransportAdaptors<NewTransport>(),
 *   useMuxerAdaptors<NewMuxer>(),
 *   useSecurityAdaptors<NewSecurity>()
 * );
 *
 * std::shared_ptr<Network> network = injector.create<std::shared_ptr<Network>>();
 * assert(network != nullptr);
 * @endcode
 *
 * <b>Example 3</b>: Use mocked router:
 * @code
 * struct RouterMock : public Router {...};
 *
 * auto injector = makeNetworkInjector(
 *   boost::di::bind<Router>.to<RouterMock>()
 * );
 *
 * // build network
 * std::shared_ptr<Network> network = injector.create<std::shared_ptr<Network>>();
 * assert(network != nullptr);
 *
 * // get mock
 * std::shared_ptr<RouterMock> routerMock = injector.create<std::shared_ptr<RouterMock>>();
 * assert(routerMock != nullptr);
 * @endcode
 *
 * <b>Example 4</b>: Use instance of mock.
 * @code
 * struct RouterMock : public Router {...};
 *
 * auto routerMock = std::make_shared<RouterMock>();
 *
 * auto injector = makeNetworkInjector(
 *   boost::di::bind<Router>.to(routerMock)
 * );
 *
 * // build network
 * std::shared_ptr<Network> network = injector.create<std::shared_ptr<Network>>();
 * assert(network != nullptr);
 * @endcode
 */

// clang-format on

namespace libp2p::injector {

  /**
   * @brief Instruct injector to use this keypair. Can be used once.
   *
   * @code
   * KeyPair keyPair = {...};
   * auto injector = makeNetworkInjector(
   *   useKeyPair(std::move(keyPair))
   * );
   * @endcode
   */
  inline auto useKeyPair(crypto::KeyPair key_pair) {
    return boost::di::bind<crypto::KeyPair>().to(
        std::move(key_pair))[boost::di::override];
  }

  /**
   * @brief Instruct injector to use wss ssl server with key and certificates
   * from pem. Can be used once.
   */
  inline auto useWssPem(std::string_view pem) {
    layer::WssCertificate cert;
    if (not pem.empty()) {
      if (auto cert_res = layer::WssCertificate::make(pem)) {
        cert = std::move(cert_res.value());
      } else {
        SL_WARN(log::createLogger("libp2p::injector::useWssPem"),
                "{}",
                cert_res.error());
      }
    }
    return boost::di::bind<layer::WssCertificate>.to(
        std::move(cert))[boost::di::override];
  }

  /**
   * @brief Instruct injector to use specific config type. Can be used many
   * times for different types.
   * @tparam C config type
   * @param c config instance
   * @return injector binding
   *
   * @code
   * // config definition
   * struct YamuxConfig {
   *   int a = 5;
   * }
   *
   * // config consumer definition
   * struct Yamux {
   *   Yamux(YamuxConfig config);
   * }
   *
   * // create injector
   * auto injector = makeNetworkInjector(
   *   // change default value a=5 to a=3
   *   useConfig<YamuxConfig>({.a = 3})
   * );
   * @endcode
   */
  template <typename C>
  inline auto useConfig(C &&c) {
    return boost::di::bind<std::decay<C>>().to(
        std::forward<C>(c))[boost::di::override];
  }

  /**
   * @brief Bind layer adaptors by type. Can be used once. Technically many
   * types can be specified, even the same type, but in the end only 1 instance
   * for each type is created.
   * @tparam LayerImpl one or many types of layer adaptors to be used
   * @return injector binding
   *
   * @code
   * struct SomeNewAdaptor : public LayerAdaptor {...};
   *
   * auto injector = makeNetworkInjector(
   *   useLayerAdaptors<WsAdaptor>()
   * );
   * @endcode
   */
  template <typename... AdaptorImpl>
  inline auto useLayerAdaptors() {
    return boost::di::bind<layer::LayerAdaptor *[]>()  // NOLINT
        .to<AdaptorImpl...>()[boost::di::override];
  }

  /**
   * @brief Bind security adaptors by type. Can be used once. Technically many
   * types can be specified, even the same type, but in the end only 1 instance
   * for each type is created.
   * @tparam SecImpl one or many types of security adaptors to be used
   * @return injector binding
   *
   * @code
   * struct SomeNewAdaptor : public SecurityAdaptor {...};
   *
   * auto injector = makeNetworkInjector(
   *   useSecurityAdaptors<Plaintext, SomeNewAdaptor, SecioAdaptor>()
   * );
   * @endcode
   */
  template <typename... SecImpl>
  inline auto useSecurityAdaptors() {
    return boost::di::bind<security::SecurityAdaptor *[]>()  // NOLINT
        .to<SecImpl...>()[boost::di::override];
  }

  /**
   * @brief Bind muxer adaptors by types. Can be used once. Technically many
   * types can be specified, even the same type, but in the end only 1 instance
   * for each type is created.
   * @tparam MuxerImpl one or many types of muxer adaptors to be used
   * @return injector binding
   */
  template <typename... MuxerImpl>
  inline auto useMuxerAdaptors() {
    return boost::di::bind<muxer::MuxerAdaptor *[]>()  // NOLINT
        .to<MuxerImpl...>()[boost::di::override];
  }

  /**
   * @brief Instruct injector to use these transports. Can be used once.
   * Technically many types can be specified, even the same type, but in the end
   * only 1 instance for each type is created.
   * @tparam TransportImpl one or many types of transport adaptors to be used
   * @return injector binding
   */
  template <typename... TransportImpl>
  inline auto useTransportAdaptors() {
    return boost::di::bind<transport::TransportAdaptor *[]>()  // NOLINT
        .to<TransportImpl...>()[boost::di::override];
  }

  /**
   * @brief Main function that creates Network Injector.
   * @tparam Ts types of injector bindings
   * @param args injector bindings that override default bindings.
   * @return complete network injector
   */
  template <typename InjectorConfig = BOOST_DI_CFG, typename... Ts>
  inline auto makeNetworkInjector(Ts &&...args) {
    namespace di = boost::di;

    auto csprng = std::make_shared<crypto::random::BoostRandomGenerator>();
    auto ed25519_provider =
        std::make_shared<crypto::ed25519::Ed25519ProviderImpl>();
    auto rsa_provider = std::make_shared<crypto::rsa::RsaProviderImpl>();
    auto ecdsa_provider = std::make_shared<crypto::ecdsa::EcdsaProviderImpl>();
    auto secp256k1_provider =
        std::make_shared<crypto::secp256k1::Secp256k1ProviderImpl>(csprng);
    auto hmac_provider = std::make_shared<crypto::hmac::HmacProviderImpl>();
    std::shared_ptr<crypto::CryptoProvider> crypto_provider =
        std::make_shared<crypto::CryptoProviderImpl>(csprng,
                                                     ed25519_provider,
                                                     rsa_provider,
                                                     ecdsa_provider,
                                                     secp256k1_provider,
                                                     hmac_provider);
    auto validator =
        std::make_shared<crypto::validator::KeyValidatorImpl>(crypto_provider);

    // assume no error here. otherwise... just blow up executable
    auto keypair =
        crypto_provider->generateKeys(crypto::Key::Type::Ed25519).value();

    // clang-format off
    return di::make_injector<InjectorConfig>(
        di::bind<crypto::random::RandomGenerator>.to<crypto::random::BoostRandomGenerator>(),

        di::bind<crypto::KeyPair>().to(std::move(keypair)),
        di::bind<crypto::random::CSPRNG>().to(std::move(csprng)),
        di::bind<crypto::ed25519::Ed25519Provider>().to(std::move(ed25519_provider)),
        di::bind<crypto::rsa::RsaProvider>().to(std::move(rsa_provider)),
        di::bind<crypto::ecdsa::EcdsaProvider>().to(std::move(ecdsa_provider)),
        di::bind<crypto::secp256k1::Secp256k1Provider>().to(std::move(secp256k1_provider)),
        di::bind<crypto::aes::AesCtr>().to<crypto::aes::AesCtrImpl>(),
        di::bind<crypto::hmac::HmacProvider>().to<crypto::hmac::HmacProviderImpl>(),
        di::bind<crypto::CryptoProvider>().to<crypto::CryptoProviderImpl>(),
        di::bind<crypto::marshaller::KeyMarshaller>().to<crypto::marshaller::KeyMarshallerImpl>(),
        di::bind<peer::IdentityManager>().to<peer::IdentityManagerImpl>(),
        di::bind<crypto::validator::KeyValidator>().to<crypto::validator::KeyValidatorImpl>(),
        di::bind<security::plaintext::ExchangeMessageMarshaller>().to<security::plaintext::ExchangeMessageMarshallerImpl>(),
        di::bind<security::secio::ProposeMessageMarshaller>().to<security::secio::ProposeMessageMarshallerImpl>(),
        di::bind<security::secio::ExchangeMessageMarshaller>().to<security::secio::ExchangeMessageMarshallerImpl>(),
        di::bind<layer::WsConnectionConfig>.to(layer::WsConnectionConfig{}),
        di::bind<layer::WssCertificate>.to(layer::WssCertificate{}),

        di::bind<basic::Scheduler::Config>.to(basic::Scheduler::Config{}),
        di::bind<basic::SchedulerBackend>().to<basic::AsioSchedulerBackend>(),
        di::bind<basic::Scheduler>().to<basic::SchedulerImpl>(),

        // internal
        di::bind<network::DnsaddrResolver>().to <network::DnsaddrResolverImpl>(),
        di::bind<network::Router>().to<network::RouterImpl>(),
        di::bind<network::ConnectionManager>().to<network::ConnectionManagerImpl>(),
        di::bind<network::ListenerManager>().to<network::ListenerManagerImpl>(),
        di::bind<network::Dialer>().to<network::DialerImpl>(),
        di::bind<network::Network>().to<network::NetworkImpl>(),
        di::bind<network::TransportManager>().to<network::TransportManagerImpl>(),
        di::bind<transport::Upgrader>().to<transport::UpgraderImpl>(),
        di::bind<protocol_muxer::ProtocolMuxer>().to<protocol_muxer::multiselect::Multiselect>(),

        // default adaptors
<<<<<<< HEAD
        di::bind<muxer::MuxedConnectionConfig>.to(muxer::MuxedConnectionConfig{}),
        di::bind<layer::LayerAdaptor *[]>().to<layer::WsAdaptor, layer::WssAdaptor>(),  // NOLINT
        di::bind<security::SecurityAdaptor *[]>().to<security::Plaintext, security::Secio, security::Noise, security::TlsAdaptor>(),  // NOLINT
        di::bind<muxer::MuxerAdaptor *[]>().to<muxer::Yamux, muxer::Mplex>(),  // NOLINT
        di::bind<transport::TransportAdaptor *[]>().to<transport::TcpTransport>(),  // NOLINT
=======
        di::bind<muxer::MuxedConnectionConfig>.template to(muxer::MuxedConnectionConfig{}),
        di::bind<layer::LayerAdaptor *[]>().template to<layer::WsAdaptor, layer::WssAdaptor>(),  // NOLINT
        di::bind<security::SecurityAdaptor *[]>().template to<security::Plaintext, security::Secio, security::Noise, security::TlsAdaptor>(),  // NOLINT
        di::bind<muxer::MuxerAdaptor *[]>().template to<muxer::Yamux, muxer::Mplex>(),  // NOLINT
        di::bind<transport::TransportAdaptor *[]>().template to<transport::TcpTransport, transport::QuicTransport>(),  // NOLINT
>>>>>>> 8cb6fe2b

        // user-defined overrides...
        std::forward<decltype(args)>(args)...
    );
    // clang-format on
  }

}  // namespace libp2p::injector<|MERGE_RESOLUTION|>--- conflicted
+++ resolved
@@ -341,19 +341,11 @@
         di::bind<protocol_muxer::ProtocolMuxer>().to<protocol_muxer::multiselect::Multiselect>(),
 
         // default adaptors
-<<<<<<< HEAD
         di::bind<muxer::MuxedConnectionConfig>.to(muxer::MuxedConnectionConfig{}),
         di::bind<layer::LayerAdaptor *[]>().to<layer::WsAdaptor, layer::WssAdaptor>(),  // NOLINT
         di::bind<security::SecurityAdaptor *[]>().to<security::Plaintext, security::Secio, security::Noise, security::TlsAdaptor>(),  // NOLINT
         di::bind<muxer::MuxerAdaptor *[]>().to<muxer::Yamux, muxer::Mplex>(),  // NOLINT
-        di::bind<transport::TransportAdaptor *[]>().to<transport::TcpTransport>(),  // NOLINT
-=======
-        di::bind<muxer::MuxedConnectionConfig>.template to(muxer::MuxedConnectionConfig{}),
-        di::bind<layer::LayerAdaptor *[]>().template to<layer::WsAdaptor, layer::WssAdaptor>(),  // NOLINT
-        di::bind<security::SecurityAdaptor *[]>().template to<security::Plaintext, security::Secio, security::Noise, security::TlsAdaptor>(),  // NOLINT
-        di::bind<muxer::MuxerAdaptor *[]>().template to<muxer::Yamux, muxer::Mplex>(),  // NOLINT
-        di::bind<transport::TransportAdaptor *[]>().template to<transport::TcpTransport, transport::QuicTransport>(),  // NOLINT
->>>>>>> 8cb6fe2b
+        di::bind<transport::TransportAdaptor *[]>().to<transport::TcpTransport, transport::QuicTransport>(),  // NOLINT
 
         // user-defined overrides...
         std::forward<decltype(args)>(args)...
