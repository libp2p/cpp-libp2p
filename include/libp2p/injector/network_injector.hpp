/**
 * Copyright Soramitsu Co., Ltd. All Rights Reserved.
 * SPDX-License-Identifier: Apache-2.0
 */

#ifndef LIBP2P_NETWORK_INJECTOR_HPP
#define LIBP2P_NETWORK_INJECTOR_HPP

#include <boost/di.hpp>

// implementations
#include <libp2p/crypto/aes_ctr/aes_ctr_impl.hpp>
#include <libp2p/crypto/crypto_provider/crypto_provider_impl.hpp>
#include <libp2p/crypto/ecdsa_provider/ecdsa_provider_impl.hpp>
#include <libp2p/crypto/ed25519_provider/ed25519_provider_impl.hpp>
#include <libp2p/crypto/hmac_provider/hmac_provider_impl.hpp>
#include <libp2p/crypto/key_marshaller/key_marshaller_impl.hpp>
#include <libp2p/crypto/key_validator/key_validator_impl.hpp>
#include <libp2p/crypto/random_generator/boost_generator.hpp>
#include <libp2p/crypto/rsa_provider/rsa_provider_impl.hpp>
#include <libp2p/crypto/secp256k1_provider/secp256k1_provider_impl.hpp>
#include <libp2p/muxer/mplex.hpp>
#include <libp2p/muxer/yamux.hpp>
#include <libp2p/network/impl/connection_manager_impl.hpp>
#include <libp2p/network/impl/dialer_impl.hpp>
#include <libp2p/network/impl/listener_manager_impl.hpp>
#include <libp2p/network/impl/network_impl.hpp>
#include <libp2p/network/impl/router_impl.hpp>
#include <libp2p/network/impl/transport_manager_impl.hpp>
#include <libp2p/peer/impl/identity_manager_impl.hpp>
#include <libp2p/protocol_muxer/multiselect.hpp>
#include <libp2p/security/noise.hpp>
#include <libp2p/security/plaintext.hpp>
#include <libp2p/security/plaintext/exchange_message_marshaller_impl.hpp>
#include <libp2p/security/secio.hpp>
#include <libp2p/security/secio/exchange_message_marshaller_impl.hpp>
#include <libp2p/security/secio/propose_message_marshaller_impl.hpp>
#include <libp2p/security/tls.hpp>
#include <libp2p/transport/impl/upgrader_impl.hpp>
#include <libp2p/transport/tcp.hpp>

// clang-format off
/**
 * @file network_injector.hpp
 * @brief This header defines DI injector helpers, which can be used instead of
 * manual wiring.
 *
 * The main function in this header is
 * @code makeNetworkInjector() @endcode
 * Use it to create a Boost.DI container with default types.
 *
 * By default:
 * - TCP is used as transport
 * - Plaintext as security
 * - Yamux as muxer
 * - Random keypair is generated
 *
 * List of libraries that should be linked to your lib/exe:
 *  - libp2p_network
 *  - libp2p_tcp
 *  - libp2p_yamux
 *  - libp2p_plaintext
 *  - libp2p_connection_manager
 *  - libp2p_transport_manager
 *  - libp2p_listener_manager
 *  - libp2p_identity_manager
 *  - libp2p_dialer
 *  - libp2p_router
 *  - multiselect
 *  - random_generator
 *  - key_generator
 *  - marshaller
 *
 * <b>Example 1</b>: Make default network with Yamux as muxer, Plaintext as
 * security, TCP as transport.
 * @code
 * auto injector = makeNetworkInjector();
 * std::shared_ptr<Network> network = injector.create<std::shared_ptr<Network>>();
 * assert(network != nullptr);
 * @endcode
 *
 * <b>Example 2</b>: Make network with new transport, muxer and security.
 * @code
 * struct NewTransport : public TransportAdaptor {...};
 * struct NewMuxer : public MuxerAdaptor {...};
 * struct NewSecurity : public SecurityAdaptor {...};
 *
 * auto injector = makeNetworkInjector(
 *   useTransportAdaptors<NewTransport>(),
 *   useMuxerAdaptors<NewMuxer>(),
 *   useSecurityAdaptors<NewSecurity>()
 * );
 *
 * std::shared_ptr<Network> network = injector.create<std::shared_ptr<Network>>();
 * assert(network != nullptr);
 * @endcode
 *
 * <b>Example 3</b>: Use mocked router:
 * @code
 * struct RouterMock : public Router {...};
 *
 * auto injector = makeNetworkInjector(
 *   boost::di::bind<Router>.to<RouterMock>()
 * );
 *
 * // build network
 * std::shared_ptr<Network> network = injector.create<std::shared_ptr<Network>>();
 * assert(network != nullptr);
 *
 * // get mock
 * std::shared_ptr<RouterMock> routerMock = injector.create<std::shared_ptr<RouterMock>>();
 * assert(routerMock != nullptr);
 * @endcode
 *
 * <b>Example 4</b>: Use instance of mock.
 * @code
 * struct RouterMock : public Router {...};
 *
 * auto routerMock = std::make_shared<RouterMock>();
 *
 * auto injector = makeNetworkInjector(
 *   boost::di::bind<Router>.to(routerMock)
 * );
 *
 * // build network
 * std::shared_ptr<Network> network = injector.create<std::shared_ptr<Network>>();
 * assert(network != nullptr);
 * @endcode
 */

// clang-format on

namespace libp2p::injector {

  /**
   * @brief Instruct injector to use this keypair. Can be used once.
   *
   * @code
   * KeyPair keyPair = {...};
   * auto injector = makeNetworkInjector(
   *   useKeyPair(std::move(keyPair))
   * );
   * @endcode
   */
  inline auto useKeyPair(const crypto::KeyPair &key_pair) {
    return boost::di::bind<crypto::KeyPair>().template to(
        key_pair)[boost::di::override];
  }

  /**
   * @brief Instruct injector to use specific config type. Can be used many
   * times for different types.
   * @tparam C config type
   * @param c config instance
   * @return injector binding
   *
   * @code
   * // config definition
   * struct YamuxConfig {
   *   int a = 5;
   * }
   *
   * // config consumer definition
   * struct Yamux {
   *   Yamux(YamuxConfig config);
   * }
   *
   * // create injector
   * auto injector = makeNetworkInjector(
   *   // change default value a=5 to a=3
   *   useConfig<YamuxConfig>({.a = 3})
   * );
   * @endcode
   */
  template <typename C>
  auto useConfig(C &&c) {
    return boost::di::bind<std::decay<C>>().template to(
        std::forward<C>(c))[boost::di::override];
  }

  /**
   * @brief Bind security adaptors by type. Can be used once. Technically many
   * types can be specified, even the same type, but in the end only 1 instance
   * for each type is created.
   * @tparam SecImpl one or many types of security adaptors to be used
   * @return injector binding
   *
   * @code
   * struct SomeNewAdaptor : public SecurityAdaptor {...};
   *
   * auto injector = makeNetworkInjector(
   *   useSecurityAdaptors<Plaintext, SomeNewAdaptor, SecioAdaptor>()
   * );
   * @endcode
   */
  template <typename... SecImpl>
  auto useSecurityAdaptors() {
    return boost::di::bind<security::SecurityAdaptor *[]>()  // NOLINT
        .template to<SecImpl...>()[boost::di::override];
  }

  /**
   * @brief Bind muxer adaptors by types. Can be used once. Technically many
   * types can be specified, even the same type, but in the end only 1 instance
   * for each type is created.
   * @tparam MuxerImpl one or many types of muxer adaptors to be used
   * @return injector binding
   */
  template <typename... MuxerImpl>
  auto useMuxerAdaptors() {
    return boost::di::bind<muxer::MuxerAdaptor *[]>()  // NOLINT
        .template to<MuxerImpl...>()[boost::di::override];
  }

  /**
   * @brief Instruct injector to use these transports. Can be used once.
   * Technically many types can be specified, even the same type, but in the end
   * only 1 instance for each type is created.
   * @tparam TransportImpl one or many types of transport adaptors to be used
   * @return injector binding
   */
  template <typename... TransportImpl>
  auto useTransportAdaptors() {
    return boost::di::bind<transport::TransportAdaptor *[]>()  // NOLINT
        .template to<TransportImpl...>()[boost::di::override];
  }

  /**
   * @brief Main function that creates Network Injector.
   * @tparam Ts types of injector bindings
   * @param args injector bindings that override default bindings.
   * @return complete network injector
   */
  template <typename InjectorConfig = BOOST_DI_CFG, typename... Ts>
  auto makeNetworkInjector(Ts &&... args) {
    using namespace boost;  // NOLINT

    auto csprng = std::make_shared<crypto::random::BoostRandomGenerator>();
    auto ed25519_provider =
        std::make_shared<crypto::ed25519::Ed25519ProviderImpl>();
    auto rsa_provider = std::make_shared<crypto::rsa::RsaProviderImpl>();
    auto ecdsa_provider = std::make_shared<crypto::ecdsa::EcdsaProviderImpl>();
    auto secp256k1_provider =
        std::make_shared<crypto::secp256k1::Secp256k1ProviderImpl>();
    auto hmac_provider = std::make_shared<crypto::hmac::HmacProviderImpl>();
    std::shared_ptr<crypto::CryptoProvider> crypto_provider =
        std::make_shared<crypto::CryptoProviderImpl>(
            csprng, ed25519_provider, rsa_provider, ecdsa_provider,
            secp256k1_provider, hmac_provider);
    auto validator =
        std::make_shared<crypto::validator::KeyValidatorImpl>(crypto_provider);

    // assume no error here. otherwise... just blow up executable
    auto keypair =
        crypto_provider->generateKeys(crypto::Key::Type::Ed25519).value();

    // clang-format off
    return di::make_injector<InjectorConfig>(
        di::bind<crypto::KeyPair>().template to(std::move(keypair)),
        di::bind<crypto::random::CSPRNG>().template to(std::move(csprng)),
        di::bind<crypto::ed25519::Ed25519Provider>().template to(std::move(ed25519_provider)),
        di::bind<crypto::rsa::RsaProvider>().template to(std::move(rsa_provider)),
        di::bind<crypto::ecdsa::EcdsaProvider>().template to(std::move(ecdsa_provider)),
        di::bind<crypto::secp256k1::Secp256k1Provider>().template to(std::move(secp256k1_provider)),
        di::bind<crypto::aes::AesCtr>().template to<crypto::aes::AesCtrImpl>(),
        di::bind<crypto::hmac::HmacProvider>().template to<crypto::hmac::HmacProviderImpl>(),
        di::bind<crypto::CryptoProvider>().template to<crypto::CryptoProviderImpl>(),
        di::bind<crypto::marshaller::KeyMarshaller>().template to<crypto::marshaller::KeyMarshallerImpl>(),
        di::bind<peer::IdentityManager>().template to<peer::IdentityManagerImpl>(),
        di::bind<crypto::validator::KeyValidator>().template to<crypto::validator::KeyValidatorImpl>(),
        di::bind<security::plaintext::ExchangeMessageMarshaller>().template to<security::plaintext::ExchangeMessageMarshallerImpl>(),
        di::bind<security::secio::ProposeMessageMarshaller>().template to<security::secio::ProposeMessageMarshallerImpl>(),
        di::bind<security::secio::ExchangeMessageMarshaller>().template to<security::secio::ExchangeMessageMarshallerImpl>(),

        // internal
        di::bind<network::Router>().template to<network::RouterImpl>(),
        di::bind<network::ConnectionManager>().template to<network::ConnectionManagerImpl>(),
        di::bind<network::ListenerManager>().template to<network::ListenerManagerImpl>(),
        di::bind<network::Dialer>().template to<network::DialerImpl>(),
        di::bind<network::Network>().template to<network::NetworkImpl>(),
        di::bind<network::TransportManager>().template to<network::TransportManagerImpl>(),
        di::bind<transport::Upgrader>().template to<transport::UpgraderImpl>(),
        di::bind<protocol_muxer::ProtocolMuxer>().template to<protocol_muxer::Multiselect>(),

        // default adaptors
<<<<<<< HEAD
        di::bind<security::SecurityAdaptor *[]>().template to<security::Plaintext, security::Secio, security::Noise>(),  // NOLINT
=======
        di::bind<security::SecurityAdaptor *[]>().template to<security::Plaintext, security::Secio, security::TlsAdaptor>(),  // NOLINT
>>>>>>> 6f0e3100
        di::bind<muxer::MuxerAdaptor *[]>().template to<muxer::Yamux, muxer::Mplex>(),  // NOLINT
        di::bind<transport::TransportAdaptor *[]>().template to<transport::TcpTransport>(),  // NOLINT

        // user-defined overrides...
        std::forward<decltype(args)>(args)...
    );
    // clang-format on
  }

}  // namespace libp2p::injector

#endif  // LIBP2P_NETWORK_INJECTOR_HPP<|MERGE_RESOLUTION|>--- conflicted
+++ resolved
@@ -283,11 +283,7 @@
         di::bind<protocol_muxer::ProtocolMuxer>().template to<protocol_muxer::Multiselect>(),
 
         // default adaptors
-<<<<<<< HEAD
-        di::bind<security::SecurityAdaptor *[]>().template to<security::Plaintext, security::Secio, security::Noise>(),  // NOLINT
-=======
-        di::bind<security::SecurityAdaptor *[]>().template to<security::Plaintext, security::Secio, security::TlsAdaptor>(),  // NOLINT
->>>>>>> 6f0e3100
+        di::bind<security::SecurityAdaptor *[]>().template to<security::Plaintext, security::Secio, security::Noise, security::TlsAdaptor>(),  // NOLINT
         di::bind<muxer::MuxerAdaptor *[]>().template to<muxer::Yamux, muxer::Mplex>(),  // NOLINT
         di::bind<transport::TransportAdaptor *[]>().template to<transport::TcpTransport>(),  // NOLINT
 
