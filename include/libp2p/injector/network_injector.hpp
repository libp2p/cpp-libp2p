--- conflicted
+++ resolved
@@ -235,20 +235,15 @@
     auto csprng = std::make_shared<crypto::random::BoostRandomGenerator>();
     auto ed25519_provider =
         std::make_shared<crypto::ed25519::Ed25519ProviderImpl>();
-<<<<<<< HEAD
-    auto hmac_provider = std::make_shared<crypto::hmac::HmacProviderImpl>();
-    auto crypto_provider = std::make_shared<crypto::CryptoProviderImpl>(
-        csprng, ed25519_provider, hmac_provider);
-=======
     auto rsa_provider = std::make_shared<crypto::rsa::RsaProviderImpl>();
     auto ecdsa_provider = std::make_shared<crypto::ecdsa::EcdsaProviderImpl>();
     auto secp256k1_provider =
         std::make_shared<crypto::secp256k1::Secp256k1ProviderImpl>();
+    auto hmac_provider = std::make_shared<crypto::hmac::HmacProviderImpl>();
     std::shared_ptr<crypto::CryptoProvider> crypto_provider =
         std::make_shared<crypto::CryptoProviderImpl>(
             csprng, ed25519_provider, rsa_provider, ecdsa_provider,
-            secp256k1_provider);
->>>>>>> 77ca4081
+            secp256k1_provider, hmac_provider);
     auto validator =
         std::make_shared<crypto::validator::KeyValidatorImpl>(crypto_provider);
 
@@ -261,14 +256,11 @@
         di::bind<crypto::KeyPair>().template to(std::move(keypair)),
         di::bind<crypto::random::CSPRNG>().template to(std::move(csprng)),
         di::bind<crypto::ed25519::Ed25519Provider>().template to(std::move(ed25519_provider)),
-<<<<<<< HEAD
-        di::bind<crypto::aes::AesProvider>().template to<crypto::aes::AesProviderImpl>(),
-        di::bind<crypto::hmac::HmacProvider>().template to<crypto::hmac::HmacProviderImpl>(),
-=======
         di::bind<crypto::rsa::RsaProvider>().template to(std::move(rsa_provider)),
         di::bind<crypto::ecdsa::EcdsaProvider>().template to(std::move(ecdsa_provider)),
         di::bind<crypto::secp256k1::Secp256k1Provider>().template to(std::move(secp256k1_provider)),
->>>>>>> 77ca4081
+        di::bind<crypto::aes::AesProvider>().template to<crypto::aes::AesProviderImpl>(),
+        di::bind<crypto::hmac::HmacProvider>().template to<crypto::hmac::HmacProviderImpl>(),
         di::bind<crypto::CryptoProvider>().template to<crypto::CryptoProviderImpl>(),
         di::bind<crypto::marshaller::KeyMarshaller>().template to<crypto::marshaller::KeyMarshallerImpl>(),
         di::bind<peer::IdentityManager>().template to<peer::IdentityManagerImpl>(),
