/**
 * Copyright Soramitsu Co., Ltd. All Rights Reserved.
 * SPDX-License-Identifier: Apache-2.0
 */

#ifndef LIBP2P_CRYPTO_PROVIDER_CRYPTO_PROVIDER_IMPL_HPP
#define LIBP2P_CRYPTO_PROVIDER_CRYPTO_PROVIDER_IMPL_HPP

#include <libp2p/crypto/crypto_provider.hpp>

namespace libp2p::crypto {
  namespace random {
    class CSPRNG;
  }
  namespace ed25519 {
    class Ed25519Provider;
  }
<<<<<<< HEAD
  namespace hmac {
    class HmacProvider;
=======
  namespace rsa {
    class RsaProvider;
  }
  namespace ecdsa {
    class EcdsaProvider;
  }
  namespace secp256k1 {
    class Secp256k1Provider;
>>>>>>> 77ca4081
  }

  class CryptoProviderImpl : public CryptoProvider {
   public:
    enum class Error {
      UNKNOWN_CIPHER_TYPE = 1,
      UNKNOWN_HASH_TYPE,
    };

    ~CryptoProviderImpl() override = default;

    explicit CryptoProviderImpl(
        std::shared_ptr<random::CSPRNG> random_provider,
        std::shared_ptr<ed25519::Ed25519Provider> ed25519_provider,
<<<<<<< HEAD
        std::shared_ptr<hmac::HmacProvider> hmac_provider);
=======
        std::shared_ptr<rsa::RsaProvider> rsa_provider,
        std::shared_ptr<ecdsa::EcdsaProvider> ecdsa_provider,
        std::shared_ptr<secp256k1::Secp256k1Provider> secp256k1_provider);
>>>>>>> 77ca4081

    outcome::result<KeyPair> generateKeys(
        Key::Type key_type, common::RSAKeyType rsa_bitness) const override;

    outcome::result<PublicKey> derivePublicKey(
        const PrivateKey &private_key) const override;

    outcome::result<Buffer> sign(gsl::span<const uint8_t> message,
                                 const PrivateKey &private_key) const override;

    outcome::result<bool> verify(gsl::span<const uint8_t> message,
                                 gsl::span<const uint8_t> signature,
                                 const PublicKey &public_key) const override;

    outcome::result<EphemeralKeyPair> generateEphemeralKeyPair(
        common::CurveType curve) const override;

    outcome::result<std::pair<StretchedKey, StretchedKey>> stretchKey(
        common::CipherType cipher_type, common::HashType hash_type,
        const Buffer &secret) const override;

   private:
    void initialize();

<<<<<<< HEAD
    //    outcome::result<KeyPair> generateRsa(common::RSAKeyType key_type)
    //    const;
    auto generateEd25519() const -> outcome::result<KeyPair>;
    static auto generateSecp256k1() -> outcome::result<KeyPair>;
    static auto generateEcdsa() -> outcome::result<KeyPair>;

    auto deriveEd25519(const PrivateKey &key) const
        -> outcome::result<PublicKey>;
    auto signEd25519(gsl::span<uint8_t> message,
                     const PrivateKey &private_key) const
        -> outcome::result<Buffer>;
    auto verifyEd25519(gsl::span<uint8_t> message, gsl::span<uint8_t> signature,
                       const PublicKey &public_key) const
        -> outcome::result<bool>;

    static auto generateEcdsa256WithCurve(Key::Type key_type, int curve_nid)
        -> outcome::result<KeyPair>;
    static auto prepareSharedSecretGenerator(int curve_nid,
                                             Buffer own_private_key)
        -> std::function<outcome::result<Buffer>(Buffer)>;

    std::shared_ptr<random::CSPRNG> random_provider_;
    std::shared_ptr<ed25519::Ed25519Provider> ed25519_provider_;
    std::shared_ptr<hmac::HmacProvider> hmac_provider_;
=======
    // RSA
    outcome::result<KeyPair> generateRsa(common::RSAKeyType rsa_bitness) const;
    outcome::result<PublicKey> deriveRsa(const PrivateKey &key) const;
    outcome::result<Buffer> signRsa(gsl::span<const uint8_t> message,
                                    const PrivateKey &private_key) const;
    outcome::result<bool> verifyRsa(gsl::span<const uint8_t> message,
                                    gsl::span<const uint8_t> signature,
                                    const PublicKey &public_key) const;

    // Ed25519
    outcome::result<KeyPair> generateEd25519() const;
    outcome::result<PublicKey> deriveEd25519(const PrivateKey &key) const;
    outcome::result<Buffer> signEd25519(gsl::span<const uint8_t> message,
                                        const PrivateKey &private_key) const;
    outcome::result<bool> verifyEd25519(gsl::span<const uint8_t> message,
                                        gsl::span<const uint8_t> signature,
                                        const PublicKey &public_key) const;

    // Secp256k1
    outcome::result<KeyPair> generateSecp256k1() const;
    outcome::result<PublicKey> deriveSecp256k1(const PrivateKey &key) const;
    outcome::result<Buffer> signSecp256k1(gsl::span<const uint8_t> message,
                                          const PrivateKey &private_key) const;
    outcome::result<bool> verifySecp256k1(gsl::span<const uint8_t> message,
                                          gsl::span<const uint8_t> signature,
                                          const PublicKey &public_key) const;

    // ECDSA
    outcome::result<KeyPair> generateEcdsa() const;
    outcome::result<PublicKey> deriveEcdsa(const PrivateKey &key) const;
    outcome::result<Buffer> signEcdsa(gsl::span<const uint8_t> message,
                                      const PrivateKey &private_key) const;
    outcome::result<bool> verifyEcdsa(gsl::span<const uint8_t> message,
                                      gsl::span<const uint8_t> signature,
                                      const PublicKey &public_key) const;

    std::shared_ptr<random::CSPRNG> random_provider_;
    std::shared_ptr<ed25519::Ed25519Provider> ed25519_provider_;
    std::shared_ptr<rsa::RsaProvider> rsa_provider_;
    std::shared_ptr<ecdsa::EcdsaProvider> ecdsa_provider_;
    std::shared_ptr<secp256k1::Secp256k1Provider> secp256k1_provider_;
>>>>>>> 77ca4081
  };
}  // namespace libp2p::crypto

OUTCOME_HPP_DECLARE_ERROR(libp2p::crypto, CryptoProviderImpl::Error)

#endif  // LIBP2P_CRYPTO_PROVIDER_CRYPTO_PROVIDER_IMPL_HPP<|MERGE_RESOLUTION|>--- conflicted
+++ resolved
@@ -15,10 +15,9 @@
   namespace ed25519 {
     class Ed25519Provider;
   }
-<<<<<<< HEAD
   namespace hmac {
     class HmacProvider;
-=======
+  }
   namespace rsa {
     class RsaProvider;
   }
@@ -27,7 +26,6 @@
   }
   namespace secp256k1 {
     class Secp256k1Provider;
->>>>>>> 77ca4081
   }
 
   class CryptoProviderImpl : public CryptoProvider {
@@ -42,13 +40,10 @@
     explicit CryptoProviderImpl(
         std::shared_ptr<random::CSPRNG> random_provider,
         std::shared_ptr<ed25519::Ed25519Provider> ed25519_provider,
-<<<<<<< HEAD
-        std::shared_ptr<hmac::HmacProvider> hmac_provider);
-=======
         std::shared_ptr<rsa::RsaProvider> rsa_provider,
         std::shared_ptr<ecdsa::EcdsaProvider> ecdsa_provider,
-        std::shared_ptr<secp256k1::Secp256k1Provider> secp256k1_provider);
->>>>>>> 77ca4081
+        std::shared_ptr<secp256k1::Secp256k1Provider> secp256k1_provider,
+        std::shared_ptr<hmac::HmacProvider> hmac_provider);
 
     outcome::result<KeyPair> generateKeys(
         Key::Type key_type, common::RSAKeyType rsa_bitness) const override;
@@ -72,33 +67,9 @@
 
    private:
     void initialize();
+    static std::function<outcome::result<Buffer>(Buffer)>
+    prepareSharedSecretGenerator(int curve_nid, Buffer own_private_key);
 
-<<<<<<< HEAD
-    //    outcome::result<KeyPair> generateRsa(common::RSAKeyType key_type)
-    //    const;
-    auto generateEd25519() const -> outcome::result<KeyPair>;
-    static auto generateSecp256k1() -> outcome::result<KeyPair>;
-    static auto generateEcdsa() -> outcome::result<KeyPair>;
-
-    auto deriveEd25519(const PrivateKey &key) const
-        -> outcome::result<PublicKey>;
-    auto signEd25519(gsl::span<uint8_t> message,
-                     const PrivateKey &private_key) const
-        -> outcome::result<Buffer>;
-    auto verifyEd25519(gsl::span<uint8_t> message, gsl::span<uint8_t> signature,
-                       const PublicKey &public_key) const
-        -> outcome::result<bool>;
-
-    static auto generateEcdsa256WithCurve(Key::Type key_type, int curve_nid)
-        -> outcome::result<KeyPair>;
-    static auto prepareSharedSecretGenerator(int curve_nid,
-                                             Buffer own_private_key)
-        -> std::function<outcome::result<Buffer>(Buffer)>;
-
-    std::shared_ptr<random::CSPRNG> random_provider_;
-    std::shared_ptr<ed25519::Ed25519Provider> ed25519_provider_;
-    std::shared_ptr<hmac::HmacProvider> hmac_provider_;
-=======
     // RSA
     outcome::result<KeyPair> generateRsa(common::RSAKeyType rsa_bitness) const;
     outcome::result<PublicKey> deriveRsa(const PrivateKey &key) const;
@@ -140,7 +111,7 @@
     std::shared_ptr<rsa::RsaProvider> rsa_provider_;
     std::shared_ptr<ecdsa::EcdsaProvider> ecdsa_provider_;
     std::shared_ptr<secp256k1::Secp256k1Provider> secp256k1_provider_;
->>>>>>> 77ca4081
+    std::shared_ptr<hmac::HmacProvider> hmac_provider_;
   };
 }  // namespace libp2p::crypto
 
