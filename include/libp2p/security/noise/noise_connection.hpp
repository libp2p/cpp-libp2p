/**
 * Copyright Soramitsu Co., Ltd. All Rights Reserved.
 * SPDX-License-Identifier: Apache-2.0
 */

#ifndef LIBP2P_INCLUDE_LIBP2P_SECURITY_NOISE_NOISE_CONNECTION_HPP
#define LIBP2P_INCLUDE_LIBP2P_SECURITY_NOISE_NOISE_CONNECTION_HPP

#include <libp2p/connection/secure_connection.hpp>

#include <libp2p/common/metrics/instance_count.hpp>
#include <libp2p/crypto/crypto_provider.hpp>
#include <libp2p/crypto/key.hpp>
#include <libp2p/crypto/key_marshaller.hpp>
#include <libp2p/crypto/x25519_provider.hpp>
#include <libp2p/log/logger.hpp>
#include <libp2p/security/noise/crypto/state.hpp>
#include <libp2p/security/noise/handshake_message_marshaller_impl.hpp>
#include <libp2p/security/noise/insecure_rw.hpp>

namespace libp2p::connection {
  class NoiseConnection : public SecureConnection,
                          public std::enable_shared_from_this<NoiseConnection> {
   public:
    struct WriteContext {
      size_t bytes_written;
      size_t to_write;
    };

    ~NoiseConnection() override = default;

    NoiseConnection(
        std::shared_ptr<RawConnection> raw_connection,
        crypto::PublicKey localPubkey, crypto::PublicKey remotePubkey,
        std::shared_ptr<crypto::marshaller::KeyMarshaller> key_marshaller,
        std::shared_ptr<security::noise::CipherState> encoder,
        std::shared_ptr<security::noise::CipherState> decoder);

    bool isClosed() const override;

    outcome::result<void> close() override;

    void read(gsl::span<uint8_t> out, size_t bytes,
              ReadCallbackFunc cb) override;

    void readSome(gsl::span<uint8_t> out, size_t bytes,
                  ReadCallbackFunc cb) override;

    void deferReadCallback(outcome::result<size_t> res,
                           ReadCallbackFunc cb) override;

    void write(gsl::span<const uint8_t> in, size_t bytes,
               WriteCallbackFunc cb) override;

    void writeSome(gsl::span<const uint8_t> in, size_t bytes,
                   WriteCallbackFunc cb) override;

    void deferWriteCallback(std::error_code ec, WriteCallbackFunc cb) override;

    bool isInitiator() const noexcept override;

    outcome::result<multi::Multiaddress> localMultiaddr() override;

    outcome::result<multi::Multiaddress> remoteMultiaddr() override;

    outcome::result<peer::PeerId> localPeer() const override;

    outcome::result<peer::PeerId> remotePeer() const override;

    outcome::result<crypto::PublicKey> remotePublicKey() const override;

   private:
    void write(gsl::span<const uint8_t> in, size_t bytes, WriteContext ctx,
               WriteCallbackFunc cb);

    std::shared_ptr<RawConnection> raw_connection_;
    crypto::PublicKey local_;
    crypto::PublicKey remote_;
    std::shared_ptr<crypto::marshaller::KeyMarshaller> key_marshaller_;
    std::shared_ptr<security::noise::CipherState> encoder_cs_;
    std::shared_ptr<security::noise::CipherState> decoder_cs_;
    std::shared_ptr<common::ByteArray> frame_buffer_;
    std::shared_ptr<security::noise::InsecureReadWriter> framer_;
    size_t already_read_;
<<<<<<< HEAD
=======
    size_t already_wrote_;
    size_t plaintext_len_to_write_;
>>>>>>> 6ee8c988
    common::ByteArray writing_;
    log::Logger log_ = log::createLogger("NoiseConnection");

   public:
    LIBP2P_METRICS_INSTANCE_COUNT_IF_ENABLED(
        libp2p::connection::NoiseConnection);
  };
}  // namespace libp2p::connection

#endif  // LIBP2P_INCLUDE_LIBP2P_SECURITY_NOISE_NOISE_CONNECTION_HPP<|MERGE_RESOLUTION|>--- conflicted
+++ resolved
@@ -82,11 +82,6 @@
     std::shared_ptr<common::ByteArray> frame_buffer_;
     std::shared_ptr<security::noise::InsecureReadWriter> framer_;
     size_t already_read_;
-<<<<<<< HEAD
-=======
-    size_t already_wrote_;
-    size_t plaintext_len_to_write_;
->>>>>>> 6ee8c988
     common::ByteArray writing_;
     log::Logger log_ = log::createLogger("NoiseConnection");
 
