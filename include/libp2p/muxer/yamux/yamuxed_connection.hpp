--- conflicted
+++ resolved
@@ -40,11 +40,7 @@
       FORBIDDEN_CALL,
       OTHER_SIDE_ERROR,
       INTERNAL_ERROR,
-<<<<<<< HEAD
-      CLOSED_BY_PEER
-=======
       CLOSED_BY_PEER,
->>>>>>> 9a973f29
     };
 
     /**
