--- conflicted
+++ resolved
@@ -75,8 +75,6 @@
 
     outcome::result<multi::Multiaddress> remoteMultiaddr() const override;
 
-    void onConnectionReset();
-
    private:
     /**
      * Internal proxy method for reads; (\param some) denotes if the read should
@@ -122,8 +120,6 @@
     ReadCallbackFunc read_cb_;
     void beginRead(ReadCallbackFunc cb);
     void endRead(outcome::result<size_t> result);
-<<<<<<< HEAD
-=======
 
     /// Tries to consume requested bytes from already received data
     outcome::result<size_t> tryConsumeReadBuffer(gsl::span<uint8_t> out,
@@ -132,7 +128,6 @@
     /// Forwards read buffer and receive window and acknowledges
     /// bytes received in async manner
     void sendAck(size_t bytes);
->>>>>>> 4c7d5da0
 
     /// is the stream writing right now?
     bool is_writing_ = false;
