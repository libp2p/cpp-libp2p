/**
 * Copyright Soramitsu Co., Ltd. All Rights Reserved.
 * SPDX-License-Identifier: Apache-2.0
 */

#include <libp2p/crypto/key_validator/key_validator_impl.hpp>

#include <openssl/x509.h>
#include <gsl/gsl_util>
#include <libp2p/common/hexutil.hpp>
#include <libp2p/crypto/error.hpp>

namespace libp2p::crypto::validator {

  namespace {
    constexpr int kMinimumRSABitsCount = 2048;

    // ed25519 private key has fixed size
    constexpr size_t ED25519_PRIVATE_KEY_SIZE = 32u;
    // ed25519 public key has fixed size
    constexpr size_t ED25519_PUBLIC_KEY_SIZE = 32u;
    // secp256k1 private key has fixed size
    constexpr size_t SECP256K1_PRIVATE_KEY_SIZE = 32u;
    // secp256k1 public key has fixed size
    constexpr size_t SECP256K1_PUBLIC_KEY_SIZE = 33u;
    // secp256k1 public key is a 32-byte sequence prepended by a prefix
    // 0x02 for even
    constexpr uint8_t SECP256K1_PUBLIC_KEY_EVEN_PREFIX = 0x02;
    // 0x03 for odd
    constexpr uint8_t SECP256K1_PUBLIC_KEY_ODD_PREFIX = 0x03;
  }  // namespace

  KeyValidatorImpl::KeyValidatorImpl(
      std::shared_ptr<CryptoProvider> crypto_provider)
      : crypto_provider_{std::move(crypto_provider)} {}

  outcome::result<void> KeyValidatorImpl::validate(
      const PrivateKey &key) const {
    switch (key.type) {
      case Key::Type::UNSPECIFIED:  // consider unspecified key valid
        return outcome::success();
      case Key::Type::RSA:
        return validateRsa(key);
      case Key::Type::Ed25519:
        return validateEd25519(key);
      case Key::Type::Secp256k1:
        return validateSecp256k1(key);
      case Key::Type::ECDSA:
        return validateEcdsa(key);
      default:
        return KeyValidatorError::UNKNOWN_CRYPTO_ALGORYTHM;
    }
  }

  outcome::result<void> KeyValidatorImpl::validate(const PublicKey &key) const {
    switch (key.type) {
      case Key::Type::UNSPECIFIED:  // consider unspecified key valid
        return outcome::success();
      case Key::Type::RSA:
        return validateRsa(key);
      case Key::Type::Ed25519:
        return validateEd25519(key);
      case Key::Type::Secp256k1:
        return validateSecp256k1(key);
      case Key::Type::ECDSA:
        return validateEcdsa(key);
      default:
        return KeyValidatorError::UNKNOWN_CRYPTO_ALGORYTHM;
    }
  }

  outcome::result<void> KeyValidatorImpl::validate(const KeyPair &keys) const {
    if (keys.privateKey.type != keys.publicKey.type) {
      return KeyValidatorError::DIFFERENT_KEY_TYPES;
    }

    if (keys.privateKey.type == Key::Type::UNSPECIFIED) {
      return outcome::success();  // consider unspecified key valid
    }

    OUTCOME_TRY(validate(keys.privateKey));
    OUTCOME_TRY(validate(keys.publicKey));

    OUTCOME_TRY(public_key, crypto_provider_->derivePublicKey(keys.privateKey));
    if (public_key != keys.publicKey) {
      return KeyValidatorError::KEYS_DONT_MATCH;
    }

    return outcome::success();
  }

  outcome::result<void> KeyValidatorImpl::validateRsa(
      const PrivateKey &key) const {
    const unsigned char *data_pointer = key.data.data();
    RSA *rsa = d2i_RSAPrivateKey(nullptr, &data_pointer, key.data.size());
    if (nullptr == rsa) {
      return KeyValidatorError::INVALID_PRIVATE_KEY;
    }
    auto cleanup_rsa = gsl::finally([rsa]() { RSA_free(rsa); });
    int bits = RSA_bits(rsa);
    if (bits < kMinimumRSABitsCount) {
      return KeyValidatorError::INVALID_PRIVATE_KEY;
    }

    return outcome::success();
  }

  outcome::result<void> KeyValidatorImpl::validateRsa(
      const PublicKey &key) const {
    const unsigned char *data_pointer = key.data.data();
    RSA *rsa = d2i_RSA_PUBKEY(nullptr, &data_pointer, key.data.size());
    if (nullptr == rsa) {
      return KeyValidatorError::INVALID_PUBLIC_KEY;
    }
    auto cleanup_rsa = gsl::finally([rsa]() { RSA_free(rsa); });
    int bits = RSA_bits(rsa);
    if (bits < kMinimumRSABitsCount) {
      return KeyValidatorError::INVALID_PUBLIC_KEY;
    }

    return outcome::success();
  }

  outcome::result<void> KeyValidatorImpl::validateEd25519(
      const PrivateKey &key) const {
    if (key.data.size() != ED25519_PRIVATE_KEY_SIZE) {
      return KeyValidatorError::WRONG_PRIVATE_KEY_SIZE;
    }

    return outcome::success();
  }

  outcome::result<void> KeyValidatorImpl::validateEd25519(
      const PublicKey &key) const {
    if (key.data.size() != ED25519_PUBLIC_KEY_SIZE) {
      return KeyValidatorError::WRONG_PUBLIC_KEY_SIZE;
    }

    return outcome::success();
  }

  outcome::result<void> KeyValidatorImpl::validateSecp256k1(
      const PrivateKey &key) const {
    if (key.data.size() != SECP256K1_PRIVATE_KEY_SIZE) {
      return KeyValidatorError::WRONG_PRIVATE_KEY_SIZE;
    }

    return outcome::success();
  }

  outcome::result<void> KeyValidatorImpl::validateSecp256k1(
      const PublicKey &key) const {
    if (key.data.size() != SECP256K1_PUBLIC_KEY_SIZE) {
      return KeyValidatorError::WRONG_PUBLIC_KEY_SIZE;
    }

    auto prefix = key.data[0];

    // compressed form of public secp256k1 key
    // must start with 0x02 or 0x03 byte prefix
    if (prefix != SECP256K1_PUBLIC_KEY_EVEN_PREFIX
        && prefix != SECP256K1_PUBLIC_KEY_ODD_PREFIX) {
      return KeyValidatorError::INVALID_PUBLIC_KEY;
    }

    return outcome::success();
  }

  outcome::result<void> KeyValidatorImpl::validateEcdsa(
      const PrivateKey &key) const {
    // TODO(xDimon): Check if it possible to validate ECDSA key by some way.
<<<<<<< HEAD
=======
    //  issue: https://github.com/libp2p/cpp-libp2p/issues/103
>>>>>>> 4a5963ff
    return outcome::success();
  }

  outcome::result<void> KeyValidatorImpl::validateEcdsa(
      const PublicKey &key) const {
    // TODO(xDimon): Check if it possible to validate ECDSA key by some way.
<<<<<<< HEAD
=======
    //  issue: https://github.com/libp2p/cpp-libp2p/issues/103
>>>>>>> 4a5963ff
    return outcome::success();
  }

}  // namespace libp2p::crypto::validator<|MERGE_RESOLUTION|>--- conflicted
+++ resolved
@@ -169,20 +169,14 @@
   outcome::result<void> KeyValidatorImpl::validateEcdsa(
       const PrivateKey &key) const {
     // TODO(xDimon): Check if it possible to validate ECDSA key by some way.
-<<<<<<< HEAD
-=======
     //  issue: https://github.com/libp2p/cpp-libp2p/issues/103
->>>>>>> 4a5963ff
     return outcome::success();
   }
 
   outcome::result<void> KeyValidatorImpl::validateEcdsa(
       const PublicKey &key) const {
     // TODO(xDimon): Check if it possible to validate ECDSA key by some way.
-<<<<<<< HEAD
-=======
     //  issue: https://github.com/libp2p/cpp-libp2p/issues/103
->>>>>>> 4a5963ff
     return outcome::success();
   }
 
