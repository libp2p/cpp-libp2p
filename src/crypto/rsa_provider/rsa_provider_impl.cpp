/**
 * Copyright Soramitsu Co., Ltd. All Rights Reserved.
 * SPDX-License-Identifier: Apache-2.0
 */

#include <libp2p/crypto/rsa_provider/rsa_provider_impl.hpp>

#include <memory>

#include <openssl/err.h>
#include <openssl/rsa.h>
#include <openssl/x509.h>
#include <libp2p/crypto/sha/sha256.hpp>

using Hash256 = libp2p::common::Hash256;

namespace {
  /// encode cryptographic key in `ASN.1 DER` format
  template <class KeyStructure, class Function>
  libp2p::outcome::result<std::vector<uint8_t>> encodeKeyDer(
      KeyStructure *ks, Function *function) {
    unsigned char *buffer = nullptr;
    auto cleanup = gsl::finally([pptr = &buffer]() {
      if (*pptr != nullptr) {
        OPENSSL_free(*pptr);
      }
    });

    int length = function(ks, &buffer);
    if (length < 0) {
      return libp2p::crypto::KeyGeneratorError::KEY_GENERATION_FAILED;
    }

    auto span = gsl::make_span(buffer, length);
    return std::vector<uint8_t>{span.begin(), span.end()};
  }
}  // namespace

namespace libp2p::crypto::rsa {

  /**
   * according to libp2p specification:
   *  https://github.com/libp2p/specs/blob/master/peer-ids/peer-ids.md#how-keys-are-encoded-and-messages-signed
   *  We encode the public key using the DER-encoded PKIX format
   *  We encode the private key as a PKCS1 key using ASN.1 DER.
   *
   *  according to openssl manual:
   *  https://www.openssl.org/docs/man1.1.1/man3/i2d_RSA_PUBKEY.html
   *  d2i_RSA_PUBKEY() and i2d_RSA_PUBKEY() decode and encode a PKIX
   *
   *  https://www.openssl.org/docs/man1.1.1/man3/i2d_RSAPrivateKey.html
   *  d2i_RSAPrivateKey(), i2d_RSAPrivateKey() decode and encode a PKCS#1
   */
  outcome::result<KeyPair> RsaProviderImpl::generate(
      RSAKeyType rsa_bitness) const {
    int bits{0};
    switch (rsa_bitness) {
      case RSAKeyType::RSA1024:
        bits = 1024;
        break;
      case RSAKeyType::RSA4096:
        bits = 4096;
        break;
      case RSAKeyType::RSA2048:
      default:
        bits = 2048;
    }

    int ret{0};
    RSA *rsa{nullptr};
    BIGNUM *bne{nullptr};
    // clean up automatically
    auto cleanup = gsl::finally([&]() {
      if (nullptr != rsa) {
        RSA_free(rsa);
      }
      if (nullptr != bne) {
        BN_free(bne);
      }
    });

    constexpr uint64_t exp = RSA_F4;

    // 1. generate rsa state
    bne = BN_new();
    ret = BN_set_word(bne, exp);
    if (ret != 1) {
      return KeyGeneratorError::KEY_GENERATION_FAILED;
    }

    // 2. generate keys
    rsa = RSA_new();
    ret = RSA_generate_key_ex(rsa, bits, bne, nullptr);
    if (ret != 1) {
      return KeyGeneratorError::KEY_GENERATION_FAILED;
    }

    OUTCOME_TRY(private_bytes, encodeKeyDer(rsa, i2d_RSAPrivateKey));
    OUTCOME_TRY(public_bytes, encodeKeyDer(rsa, i2d_RSA_PUBKEY));

    return KeyPair{.private_key = private_bytes, .public_key = public_bytes};
  }

  outcome::result<PublicKey> RsaProviderImpl::derive(
      const PrivateKey &private_key) const {
    const unsigned char *data_pointer = private_key.data();
    RSA *rsa = d2i_RSAPrivateKey(nullptr, &data_pointer, private_key.size());
    if (nullptr == rsa) {
      return KeyGeneratorError::KEY_DERIVATION_FAILED;
    }
    auto cleanup_rsa = gsl::finally([rsa]() { RSA_free(rsa); });

    OUTCOME_TRY(public_bytes, encodeKeyDer(rsa, i2d_RSA_PUBKEY));

    return std::move(public_bytes);
  }

  outcome::result<std::shared_ptr<RSA>> rsaFromPrivateKey(
      const PrivateKey &private_key) {
    const unsigned char *data_pointer = private_key.data();
    std::shared_ptr<RSA> rsa{
        d2i_RSAPrivateKey(nullptr, &data_pointer, private_key.size()),
        RSA_free};
    if (nullptr == rsa) {
      return KeyValidatorError::INVALID_PRIVATE_KEY;
    }
    return rsa;
  }

  outcome::result<Signature> RsaProviderImpl::sign(
      gsl::span<const uint8_t> message, const PrivateKey &private_key) const {
    OUTCOME_TRY(rsa, rsaFromPrivateKey(private_key));
    Hash256 digest = sha256(message);
    Signature signature(RSA_size(rsa.get()));
    unsigned int signature_size;
    if (1
        != RSA_sign(NID_sha256, digest.data(), digest.size(), signature.data(),
                    &signature_size, rsa.get())) {
      return CryptoProviderError::SIGNATURE_GENERATION_FAILED;
    }

    return signature;
  }

  outcome::result<bool> RsaProviderImpl::verify(
      gsl::span<const uint8_t> message, const Signature &signature,
      const PublicKey &public_key) const {
    OUTCOME_TRY(x509_key, RsaProviderImpl::getPublicKeyFromBytes(public_key));
    EVP_PKEY *key = X509_PUBKEY_get0(x509_key.get());
    std::unique_ptr<RSA, void (*)(RSA *)> rsa{EVP_PKEY_get1_RSA(key), RSA_free};
    Hash256 digest = sha256(message);
    int result = RSA_verify(NID_sha256, digest.data(), digest.size(),
                            signature.data(), signature.size(), rsa.get());
<<<<<<< HEAD
    return result == 1;
=======
    return 1 == result;
>>>>>>> 77ca4081
  }

  outcome::result<std::shared_ptr<X509_PUBKEY>>
  RsaProviderImpl::getPublicKeyFromBytes(const PublicKey &input_key) {
    const uint8_t *bytes = input_key.data();
    std::shared_ptr<X509_PUBKEY> key{X509_PUBKEY_new(), X509_PUBKEY_free};
    X509_PUBKEY *key_ptr = key.get();
    if (d2i_X509_PUBKEY(&key_ptr, &bytes, input_key.size()) == nullptr) {
      return KeyValidatorError::INVALID_PUBLIC_KEY;
    }
    return key;
  }

};  // namespace libp2p::crypto::rsa<|MERGE_RESOLUTION|>--- conflicted
+++ resolved
@@ -151,11 +151,7 @@
     Hash256 digest = sha256(message);
     int result = RSA_verify(NID_sha256, digest.data(), digest.size(),
                             signature.data(), signature.size(), rsa.get());
-<<<<<<< HEAD
-    return result == 1;
-=======
     return 1 == result;
->>>>>>> 77ca4081
   }
 
   outcome::result<std::shared_ptr<X509_PUBKEY>>
