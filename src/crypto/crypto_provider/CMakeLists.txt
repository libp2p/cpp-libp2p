--- conflicted
+++ resolved
@@ -12,11 +12,8 @@
     p2p_crypto_error
     p2p_ecdsa_provider
     p2p_ed25519_provider
-<<<<<<< HEAD
     p2p_hmac_provider
-=======
     p2p_rsa_provider
->>>>>>> 77ca4081
     p2p_random_generator
     p2p_secp256k1_provider
     OpenSSL::Crypto
