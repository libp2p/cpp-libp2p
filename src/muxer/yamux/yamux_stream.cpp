/**
 * Copyright Soramitsu Co., Ltd. All Rights Reserved.
 * SPDX-License-Identifier: Apache-2.0
 */

#include <libp2p/muxer/yamux/yamux_stream.hpp>

#include <cassert>

#define TRACE_ENABLED 0
#include <libp2p/common/trace.hpp>

OUTCOME_CPP_DEFINE_CATEGORY(libp2p::connection, YamuxStream::Error, e) {
  using E = libp2p::connection::YamuxStream::Error;
  switch (e) {
    case E::NOT_READABLE:
      return "the stream is closed for reads";
    case E::NOT_WRITABLE:
      return "the stream is closed for writes";
    case E::INVALID_ARGUMENT:
      return "provided argument is invalid";
    case E::RECEIVE_OVERFLOW:
      return "received unconsumed data amount is greater than it can be";
    case E::IS_WRITING:
      return "there is already a pending write operation on this stream";
    case E::IS_READING:
      return "there is already a pending read operation on this stream";
    case E::INVALID_WINDOW_SIZE:
      return "either window size greater than the maximum one or less than "
             "current number of unconsumed bytes was tried to be set";
    case E::CONNECTION_IS_DEAD:
      return "connection, over which this stream is created, is destroyed";
    case E::INTERNAL_ERROR:
      return "internal error happened";
  }
  return "unknown error";
}

namespace libp2p::connection {

  YamuxStream::YamuxStream(std::weak_ptr<YamuxedConnection> yamuxed_connection,
                           YamuxedConnection::StreamId stream_id,
                           uint32_t maximum_window_size)
      : yamuxed_connection_{std::move(yamuxed_connection)},
        stream_id_{stream_id},
        maximum_window_size_{maximum_window_size} {}

  void YamuxStream::read(gsl::span<uint8_t> out, size_t bytes,
                         ReadCallbackFunc cb) {
    return read(out, bytes, std::move(cb), false);
  }

  void YamuxStream::readSome(gsl::span<uint8_t> out, size_t bytes,
                             ReadCallbackFunc cb) {
    return read(out, bytes, std::move(cb), true);
  }

  void YamuxStream::beginRead(ReadCallbackFunc cb) {
<<<<<<< HEAD
=======
    assert(!is_reading_);
>>>>>>> 4c7d5da0
    assert(!read_cb_);
    TRACE("yamux stream {} beginRead", stream_id_);
    read_cb_ = std::move(cb);
    is_reading_ = true;
  }

  void YamuxStream::endRead(outcome::result<size_t> result) {
<<<<<<< HEAD
    assert(read_cb_);
    TRACE("yamux stream {} endRead", stream_id_);

    // N.B. reentrancy of read_cb_{read} is allowed
    auto cb = std::move(read_cb_);
    is_reading_ = false;
    cb(result);
=======
    TRACE("yamux stream {} endRead", stream_id_);

    // N.B. reentrancy of read_cb_{read} is allowed
    is_reading_ = false;
    if (read_cb_) {
      auto cb = std::move(read_cb_);
      read_cb_ = ReadCallbackFunc{};
      cb(result);
    }
  }

  outcome::result<size_t> YamuxStream::tryConsumeReadBuffer(
      gsl::span<uint8_t> out, size_t bytes, bool some) {
    // will try to consume n bytes if applicable
    auto n = std::min(read_buffer_.size(), bytes);

    if ((some && n > 0) || (!some && n == bytes)) {
      auto copied = boost::asio::buffer_copy(boost::asio::buffer(out.data(), n),
                                             read_buffer_.data(), n);
      if (copied != n) {
        return Error::INTERNAL_ERROR;
      }

      sendAck(n);
      return n;
    }

    // cannot consume required bytes from existing read buffer
    return 0;
  }

  void YamuxStream::sendAck(size_t bytes) {
    read_buffer_.consume(bytes);
    receive_window_size_ += bytes;

    if (!is_readable_ || yamuxed_connection_.expired()) {
      return;
    }
    yamuxed_connection_.lock()->streamAckBytes(
        stream_id_, bytes,
        [self{shared_from_this()}](outcome::result<void> res) {
          if (!res) {
            return self->onConnectionReset(res.error());
          }
        });
>>>>>>> 4c7d5da0
  }

  void YamuxStream::read(gsl::span<uint8_t> out, size_t bytes,
                         ReadCallbackFunc cb, bool some) {
    assert(cb);

<<<<<<< HEAD
    if (bytes == 0 || out.empty() || static_cast<size_t>(out.size()) < bytes) {
=======
    if (!cb || bytes == 0 || out.empty()
        || static_cast<size_t>(out.size()) < bytes) {
>>>>>>> 4c7d5da0
      return cb(Error::INVALID_ARGUMENT);
    }

    if (is_reading_) {
      return cb(Error::IS_READING);
    }

<<<<<<< HEAD
    beginRead(std::move(cb));

    auto read_lambda = [self{shared_from_this()}, out,
                        bytes, some]() mutable {
      // if there is enough data in our buffer (depending if we want to read
      // some or all bytes), read it
      if ((some && self->read_buffer_.size() != 0)
          || (!some && self->read_buffer_.size() >= bytes)) {
        auto to_read =
            some ? std::min(self->read_buffer_.size(), bytes) : bytes;
        if (boost::asio::buffer_copy(boost::asio::buffer(out.data(), to_read),
                                     self->read_buffer_.data(), to_read)
            != to_read) {
          self->endRead(Error::INTERNAL_ERROR);
        } else {
          auto conn_wptr = self->yamuxed_connection_;
          if (conn_wptr.expired()) {
            self->endRead(Error::CONNECTION_IS_DEAD);
          } else {
            conn_wptr.lock()->streamAckBytes(
                self->stream_id_, to_read,
                [self, to_read](auto &&res) {
                  if (!res) {
                    return self->endRead(res.error());
                  }
                  self->read_buffer_.consume(to_read);
                  self->receive_window_size_ += to_read;
                  self->endRead(to_read);
                });
          }
        }
        return true;
      }
      return false;
    };

    // return immediately, if there's enough data in the buffer
    if (read_lambda()) {
      return;
=======
    auto res = tryConsumeReadBuffer(out, bytes, some);
    if (!res || res.value() > 0) {
      return cb(res);
>>>>>>> 4c7d5da0
    }

    // is_readable_ flag is set due to FIN flag from the other side.
    // Nevertheless, unconsumed data may exist at the moment
    if (!is_readable_) {
      return endRead(Error::NOT_READABLE);
    }

    if (yamuxed_connection_.expired()) {
      return endRead(Error::CONNECTION_IS_DEAD);
    }

    // cannot return immediately, wait for incoming data
    beginRead(std::move(cb));

    yamuxed_connection_.lock()->streamOnAddData(
        stream_id_, [self{shared_from_this()}, out, bytes, some]() {
          // if there is enough data in our buffer (depending if we want to read
          // some or all bytes), read it

          auto res = self->tryConsumeReadBuffer(out, bytes, some);
          if (res && res.value() == 0) {
            // not enough data received
            return false;
          }
          self->endRead(res);
          return true;
        });
  }

  void YamuxStream::write(gsl::span<const uint8_t> in, size_t bytes,
                          WriteCallbackFunc cb) {
    return write(in, bytes, std::move(cb), false);
  }

  void YamuxStream::writeSome(gsl::span<const uint8_t> in, size_t bytes,
                              WriteCallbackFunc cb) {
    return write(in, bytes, std::move(cb), true);
  }

  void YamuxStream::beginWrite(WriteCallbackFunc cb) {
<<<<<<< HEAD
=======
    assert(!is_writing_);
>>>>>>> 4c7d5da0
    assert(!write_cb_);
    TRACE("yamux stream {} beginWrite", stream_id_);
    write_cb_ = std::move(cb);
    is_writing_ = true;
  }

  void YamuxStream::endWrite(outcome::result<size_t> result) {
<<<<<<< HEAD
    assert(write_cb_);
    TRACE("yamux stream {} endWrite", stream_id_);

    // N.B. reentrancy of write_cb_{write} is allowed
    auto cb = std::move(write_cb_);
    is_writing_ = false;
    cb(result);
=======
    TRACE("yamux stream {} endWrite", stream_id_);

    // N.B. reentrancy of write_cb_{write} is allowed
    is_writing_ = false;
    if (write_cb_) {
      auto cb = std::move(write_cb_);
      write_cb_ = WriteCallbackFunc{};
      cb(result);
    }
>>>>>>> 4c7d5da0
  }

  void YamuxStream::write(gsl::span<const uint8_t> in, size_t bytes,
                          WriteCallbackFunc cb, bool some) {
    if (!is_writable_) {
      return cb(Error::NOT_WRITABLE);
    }
    if (is_writing_) {
      return cb(Error::IS_WRITING);
    }

    beginWrite(std::move(cb));

<<<<<<< HEAD
    auto write_lambda = [self{shared_from_this()}, in,
                         bytes, some]() mutable -> bool {
=======
    auto write_lambda = [self{shared_from_this()}, in, bytes,
                         some]() mutable -> bool {
>>>>>>> 4c7d5da0
      if (self->send_window_size_ >= bytes) {
        // we can write - window size on the other side allows us
        auto conn_wptr = self->yamuxed_connection_;
        if (conn_wptr.expired()) {
          self->endWrite(Error::CONNECTION_IS_DEAD);
        } else {
          conn_wptr.lock()->streamWrite(
<<<<<<< HEAD
              self->stream_id_, in, bytes, some,
              [self](auto &&res) {
=======
              self->stream_id_, in, bytes, some, [self](auto &&res) {
>>>>>>> 4c7d5da0
                if (res) {
                  self->send_window_size_ -= res.value();
                }
                self->endWrite(std::forward<decltype(res)>(res));
              });
        }
        return true;
      }
      return false;
    };

    // if we can write now - do it and return
    if (write_lambda()) {
      return;
    }

    // else, subscribe to window updates, so that when the window gets wide
    // enough, we could write
    if (yamuxed_connection_.expired()) {
      return endWrite(Error::CONNECTION_IS_DEAD);
    }
    yamuxed_connection_.lock()->streamOnWindowUpdate(
        stream_id_, [write_lambda = std::move(write_lambda)]() mutable {
          return write_lambda();
        });
  }

  bool YamuxStream::isClosed() const noexcept {
    return !is_readable_ && !is_writable_;
  }

  void YamuxStream::close(VoidResultHandlerFunc cb) {
    if (is_writing_) {
      return cb(Error::IS_WRITING);
    }

    is_writing_ = true;
    if (yamuxed_connection_.expired()) {
      return cb(Error::CONNECTION_IS_DEAD);
    }
    yamuxed_connection_.lock()->streamClose(
        stream_id_, [self{shared_from_this()}, cb = std::move(cb)](auto &&res) {
          self->is_writing_ = false;
          cb(std::forward<decltype(res)>(res));
        });
  }

  bool YamuxStream::isClosedForRead() const noexcept {
    return !is_readable_;
  }

  bool YamuxStream::isClosedForWrite() const noexcept {
    return !is_writable_;
  }

  void YamuxStream::reset() {
    if (is_writing_) {
      return;
    }

    is_writing_ = true;
    if (yamuxed_connection_.expired()) {
      return;
    }
    yamuxed_connection_.lock()->streamReset(
        stream_id_, [self{shared_from_this()}](auto && /*ignore*/) {
          self->is_writing_ = false;
          self->resetStream();
        });
  }

  void YamuxStream::adjustWindowSize(uint32_t new_size,
                                     VoidResultHandlerFunc cb) {
    if (is_writing_) {
      return cb(Error::IS_WRITING);
    }

    if (new_size > maximum_window_size_ || new_size < read_buffer_.size()) {
      return cb(Error::INVALID_WINDOW_SIZE);
    }

    is_writing_ = true;
    if (yamuxed_connection_.expired()) {
      return cb(Error::CONNECTION_IS_DEAD);
    }
    yamuxed_connection_.lock()->streamAckBytes(
        stream_id_, new_size - receive_window_size_,
        [self{shared_from_this()}, cb = std::move(cb), new_size](auto &&res) {
          self->is_writing_ = false;
          if (!res) {
            return cb(res.error());
          }
          self->receive_window_size_ = new_size;
          cb(outcome::success());
        });
  }

  outcome::result<peer::PeerId> YamuxStream::remotePeerId() const {
    if (auto conn = yamuxed_connection_.lock()) {
      return conn->remotePeer();
    }
    return Error::CONNECTION_IS_DEAD;
  }

  outcome::result<bool> YamuxStream::isInitiator() const {
    if (auto conn = yamuxed_connection_.lock()) {
      return conn->isInitiator();
    }
    return Error::CONNECTION_IS_DEAD;
  }

  outcome::result<multi::Multiaddress> YamuxStream::localMultiaddr() const {
    if (auto conn = yamuxed_connection_.lock()) {
      return conn->localMultiaddr();
    }
    return Error::CONNECTION_IS_DEAD;
  }

  outcome::result<multi::Multiaddress> YamuxStream::remoteMultiaddr() const {
    if (auto conn = yamuxed_connection_.lock()) {
      return conn->remoteMultiaddr();
    }
    return Error::CONNECTION_IS_DEAD;
  }

  void YamuxStream::resetStream() {
    is_readable_ = false;
    is_writable_ = false;
  }

  outcome::result<void> YamuxStream::commitData(gsl::span<const uint8_t> data,
                                                size_t data_size) {
    if (data_size > receive_window_size_) {
      return Error::RECEIVE_OVERFLOW;
    }

    if (boost::asio::buffer_copy(
            read_buffer_.prepare(data_size),
            boost::asio::const_buffer(data.data(), data_size))
        != data_size) {
      return Error::INTERNAL_ERROR;
    }
    read_buffer_.commit(data_size);

    receive_window_size_ -= data_size;

    return outcome::success();
  }

<<<<<<< HEAD
  void YamuxStream::onConnectionReset() {
    if (is_reading_) {
      if (read_cb_) {
        read_cb_(Error::CONNECTION_IS_DEAD);
        read_cb_ = ReadCallbackFunc{};
      }
      is_reading_ = false;
    }
    if (is_writing_) {
      if (write_cb_) {
        write_cb_(Error::CONNECTION_IS_DEAD);
        write_cb_ = WriteCallbackFunc{};
      }
      is_writing_ = false;
    }
    resetStream();
=======
  void YamuxStream::onConnectionReset(outcome::result<size_t> reason) {
    assert(reason.has_error());

    resetStream();
    endRead(reason);
    endWrite(reason);
>>>>>>> 4c7d5da0
  }

}  // namespace libp2p::connection<|MERGE_RESOLUTION|>--- conflicted
+++ resolved
@@ -56,10 +56,7 @@
   }
 
   void YamuxStream::beginRead(ReadCallbackFunc cb) {
-<<<<<<< HEAD
-=======
     assert(!is_reading_);
->>>>>>> 4c7d5da0
     assert(!read_cb_);
     TRACE("yamux stream {} beginRead", stream_id_);
     read_cb_ = std::move(cb);
@@ -67,15 +64,6 @@
   }
 
   void YamuxStream::endRead(outcome::result<size_t> result) {
-<<<<<<< HEAD
-    assert(read_cb_);
-    TRACE("yamux stream {} endRead", stream_id_);
-
-    // N.B. reentrancy of read_cb_{read} is allowed
-    auto cb = std::move(read_cb_);
-    is_reading_ = false;
-    cb(result);
-=======
     TRACE("yamux stream {} endRead", stream_id_);
 
     // N.B. reentrancy of read_cb_{read} is allowed
@@ -121,19 +109,14 @@
             return self->onConnectionReset(res.error());
           }
         });
->>>>>>> 4c7d5da0
   }
 
   void YamuxStream::read(gsl::span<uint8_t> out, size_t bytes,
                          ReadCallbackFunc cb, bool some) {
     assert(cb);
 
-<<<<<<< HEAD
-    if (bytes == 0 || out.empty() || static_cast<size_t>(out.size()) < bytes) {
-=======
     if (!cb || bytes == 0 || out.empty()
         || static_cast<size_t>(out.size()) < bytes) {
->>>>>>> 4c7d5da0
       return cb(Error::INVALID_ARGUMENT);
     }
 
@@ -141,51 +124,9 @@
       return cb(Error::IS_READING);
     }
 
-<<<<<<< HEAD
-    beginRead(std::move(cb));
-
-    auto read_lambda = [self{shared_from_this()}, out,
-                        bytes, some]() mutable {
-      // if there is enough data in our buffer (depending if we want to read
-      // some or all bytes), read it
-      if ((some && self->read_buffer_.size() != 0)
-          || (!some && self->read_buffer_.size() >= bytes)) {
-        auto to_read =
-            some ? std::min(self->read_buffer_.size(), bytes) : bytes;
-        if (boost::asio::buffer_copy(boost::asio::buffer(out.data(), to_read),
-                                     self->read_buffer_.data(), to_read)
-            != to_read) {
-          self->endRead(Error::INTERNAL_ERROR);
-        } else {
-          auto conn_wptr = self->yamuxed_connection_;
-          if (conn_wptr.expired()) {
-            self->endRead(Error::CONNECTION_IS_DEAD);
-          } else {
-            conn_wptr.lock()->streamAckBytes(
-                self->stream_id_, to_read,
-                [self, to_read](auto &&res) {
-                  if (!res) {
-                    return self->endRead(res.error());
-                  }
-                  self->read_buffer_.consume(to_read);
-                  self->receive_window_size_ += to_read;
-                  self->endRead(to_read);
-                });
-          }
-        }
-        return true;
-      }
-      return false;
-    };
-
-    // return immediately, if there's enough data in the buffer
-    if (read_lambda()) {
-      return;
-=======
     auto res = tryConsumeReadBuffer(out, bytes, some);
     if (!res || res.value() > 0) {
       return cb(res);
->>>>>>> 4c7d5da0
     }
 
     // is_readable_ flag is set due to FIN flag from the other side.
@@ -227,10 +168,7 @@
   }
 
   void YamuxStream::beginWrite(WriteCallbackFunc cb) {
-<<<<<<< HEAD
-=======
     assert(!is_writing_);
->>>>>>> 4c7d5da0
     assert(!write_cb_);
     TRACE("yamux stream {} beginWrite", stream_id_);
     write_cb_ = std::move(cb);
@@ -238,15 +176,6 @@
   }
 
   void YamuxStream::endWrite(outcome::result<size_t> result) {
-<<<<<<< HEAD
-    assert(write_cb_);
-    TRACE("yamux stream {} endWrite", stream_id_);
-
-    // N.B. reentrancy of write_cb_{write} is allowed
-    auto cb = std::move(write_cb_);
-    is_writing_ = false;
-    cb(result);
-=======
     TRACE("yamux stream {} endWrite", stream_id_);
 
     // N.B. reentrancy of write_cb_{write} is allowed
@@ -256,7 +185,6 @@
       write_cb_ = WriteCallbackFunc{};
       cb(result);
     }
->>>>>>> 4c7d5da0
   }
 
   void YamuxStream::write(gsl::span<const uint8_t> in, size_t bytes,
@@ -270,13 +198,8 @@
 
     beginWrite(std::move(cb));
 
-<<<<<<< HEAD
-    auto write_lambda = [self{shared_from_this()}, in,
-                         bytes, some]() mutable -> bool {
-=======
     auto write_lambda = [self{shared_from_this()}, in, bytes,
                          some]() mutable -> bool {
->>>>>>> 4c7d5da0
       if (self->send_window_size_ >= bytes) {
         // we can write - window size on the other side allows us
         auto conn_wptr = self->yamuxed_connection_;
@@ -284,12 +207,7 @@
           self->endWrite(Error::CONNECTION_IS_DEAD);
         } else {
           conn_wptr.lock()->streamWrite(
-<<<<<<< HEAD
-              self->stream_id_, in, bytes, some,
-              [self](auto &&res) {
-=======
               self->stream_id_, in, bytes, some, [self](auto &&res) {
->>>>>>> 4c7d5da0
                 if (res) {
                   self->send_window_size_ -= res.value();
                 }
@@ -439,31 +357,12 @@
     return outcome::success();
   }
 
-<<<<<<< HEAD
-  void YamuxStream::onConnectionReset() {
-    if (is_reading_) {
-      if (read_cb_) {
-        read_cb_(Error::CONNECTION_IS_DEAD);
-        read_cb_ = ReadCallbackFunc{};
-      }
-      is_reading_ = false;
-    }
-    if (is_writing_) {
-      if (write_cb_) {
-        write_cb_(Error::CONNECTION_IS_DEAD);
-        write_cb_ = WriteCallbackFunc{};
-      }
-      is_writing_ = false;
-    }
-    resetStream();
-=======
   void YamuxStream::onConnectionReset(outcome::result<size_t> reason) {
     assert(reason.has_error());
 
     resetStream();
     endRead(reason);
     endWrite(reason);
->>>>>>> 4c7d5da0
   }
 
 }  // namespace libp2p::connection