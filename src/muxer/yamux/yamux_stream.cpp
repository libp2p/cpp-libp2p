/**
 * Copyright Soramitsu Co., Ltd. All Rights Reserved.
 * SPDX-License-Identifier: Apache-2.0
 */

#include <libp2p/muxer/yamux/yamux_stream.hpp>

#include <cassert>

<<<<<<< HEAD
#define TRACE_ENABLED 1
=======
#define TRACE_ENABLED 0
>>>>>>> 9a973f29
#include <libp2p/common/trace.hpp>

OUTCOME_CPP_DEFINE_CATEGORY(libp2p::connection, YamuxStream::Error, e) {
  using E = libp2p::connection::YamuxStream::Error;
  switch (e) {
    case E::NOT_READABLE:
      return "the stream is closed for reads";
    case E::NOT_WRITABLE:
      return "the stream is closed for writes";
    case E::INVALID_ARGUMENT:
      return "provided argument is invalid";
    case E::RECEIVE_OVERFLOW:
      return "received unconsumed data amount is greater than it can be";
    case E::IS_WRITING:
      return "there is already a pending write operation on this stream";
    case E::IS_READING:
      return "there is already a pending read operation on this stream";
    case E::INVALID_WINDOW_SIZE:
      return "either window size greater than the maximum one or less than "
             "current number of unconsumed bytes was tried to be set";
    case E::CONNECTION_IS_DEAD:
      return "connection, over which this stream is created, is destroyed";
    case E::INTERNAL_ERROR:
      return "internal error happened";
  }
  return "unknown error";
}

namespace libp2p::connection {

  YamuxStream::YamuxStream(std::weak_ptr<YamuxedConnection> yamuxed_connection,
                           YamuxedConnection::StreamId stream_id,
                           uint32_t maximum_window_size)
      : yamuxed_connection_{std::move(yamuxed_connection)},
        stream_id_{stream_id},
        maximum_window_size_{maximum_window_size} {}

  void YamuxStream::read(gsl::span<uint8_t> out, size_t bytes,
                         ReadCallbackFunc cb) {
    return read(out, bytes, std::move(cb), false);
  }

  void YamuxStream::readSome(gsl::span<uint8_t> out, size_t bytes,
                             ReadCallbackFunc cb) {
    return read(out, bytes, std::move(cb), true);
  }

  void YamuxStream::beginRead(ReadCallbackFunc cb, gsl::span<uint8_t> out,
                              size_t bytes, bool some) {
    assert(!is_reading_);
    assert(!read_cb_);
    TRACE("yamux stream {} beginRead", stream_id_);
    read_cb_ = std::move(cb);
    external_read_buffer_ = out;
    bytes_waiting_ = bytes;
    reading_some_ = some;
    is_reading_ = true;
  }

  void YamuxStream::endRead(outcome::result<size_t> result) {
    TRACE("yamux stream {} endRead", stream_id_);

    // N.B. reentrancy of read_cb_{read} is allowed
    is_reading_ = false;
    bytes_waiting_ = 0;
    reading_some_ = false;
    if (read_cb_) {
      auto cb = std::move(read_cb_);
      read_cb_ = ReadCallbackFunc{};
      cb(result);
    }
  }

  outcome::result<size_t> YamuxStream::tryConsumeReadBuffer(
      gsl::span<uint8_t> out, size_t bytes, bool some) {
    // will try to consume n bytes if applicable
    auto n = std::min(read_buffer_.size(), bytes);

    TRACE("stream {}: need {} bytes, available {} bytes", stream_id_, bytes, n);

    if ((some && n > 0) || (!some && n == bytes)) {
      auto copied = boost::asio::buffer_copy(boost::asio::buffer(out.data(), n),
                                             read_buffer_.data(), n);
      if (copied != n) {
        return Error::INTERNAL_ERROR;
      }

      sendAck(n);
      return n;
    }

    // cannot consume required bytes from existing read buffer
    return 0;
  }

  void YamuxStream::sendAck(size_t bytes) {
    read_buffer_.consume(bytes);
    receive_window_size_ += bytes;

    if (!is_readable_ || yamuxed_connection_.expired()) {
      return;
    }
    yamuxed_connection_.lock()->streamAckBytes(
        stream_id_, bytes,
        [self{shared_from_this()}](outcome::result<void> res) {
          if (!res) {
            return self->onConnectionReset(res.error());
          }
        });
  }

  void YamuxStream::read(gsl::span<uint8_t> out, size_t bytes,
                         ReadCallbackFunc cb, bool some) {
    assert(cb);

    if (!cb || bytes == 0 || out.empty()
        || static_cast<size_t>(out.size()) < bytes) {
      return cb(Error::INVALID_ARGUMENT);
    }

    if (is_reading_) {
      return cb(Error::IS_READING);
    }

    auto res = tryConsumeReadBuffer(out, bytes, some);
    if (!res || res.value() > 0) {
      return cb(res);
    }

    // is_readable_ flag is set due to FIN flag from the other side.
    // Nevertheless, unconsumed data may exist at the moment
    if (!is_readable_) {
      return endRead(Error::NOT_READABLE);
    }

    if (yamuxed_connection_.expired()) {
      return endRead(Error::CONNECTION_IS_DEAD);
    }

    // cannot return immediately, wait for incoming data
    beginRead(std::move(cb), out, bytes, some);
  }

  void YamuxStream::write(gsl::span<const uint8_t> in, size_t bytes,
                          WriteCallbackFunc cb) {
    return write(in, bytes, std::move(cb), false);
  }

  void YamuxStream::writeSome(gsl::span<const uint8_t> in, size_t bytes,
                              WriteCallbackFunc cb) {
    return write(in, bytes, std::move(cb), true);
  }

  void YamuxStream::beginWrite(WriteCallbackFunc cb) {
    assert(!is_writing_);
    assert(!write_cb_);
    TRACE("yamux stream {} beginWrite", stream_id_);
    write_cb_ = std::move(cb);
    is_writing_ = true;
  }

  void YamuxStream::endWrite(outcome::result<size_t> result) {
    TRACE("yamux stream {} endWrite", stream_id_);

    // N.B. reentrancy of write_cb_{write} is allowed
    is_writing_ = false;
    if (write_cb_) {
      auto cb = std::move(write_cb_);
      write_cb_ = WriteCallbackFunc{};
      cb(result);
    }
  }

  void YamuxStream::write(gsl::span<const uint8_t> in, size_t bytes,
                          WriteCallbackFunc cb, bool some) {
    if (!is_writable_) {
      return cb(Error::NOT_WRITABLE);
    }
    if (is_writing_) {
      return cb(Error::IS_WRITING);
    }

    beginWrite(std::move(cb));

    auto write_lambda = [self{shared_from_this()}, in, bytes,
                         some]() mutable -> bool {
      if (self->send_window_size_ >= bytes) {
        // we can write - window size on the other side allows us
        auto conn_wptr = self->yamuxed_connection_;
        if (conn_wptr.expired()) {
          self->endWrite(Error::CONNECTION_IS_DEAD);
        } else {
<<<<<<< HEAD
          conn_wptr.lock()->streamWrite(
              self->stream_id_, in, bytes, some, [self](auto &&res) {
                if (res) {
                  self->send_window_size_ -= res.value();
                }
                self->endWrite(std::forward<decltype(res)>(res));
              });
=======
          conn_wptr.lock()->streamWrite(self->stream_id_, in, bytes, some,
                                        [self](outcome::result<size_t> res) {
                                          if (res) {
                                            self->send_window_size_ -=
                                                res.value();
                                          }
                                          self->endWrite(res);
                                        });
>>>>>>> 9a973f29
        }
        return true;
      }
      return false;
    };

    // if we can write now - do it and return
    if (write_lambda()) {
      return;
    }

    // else, subscribe to window updates, so that when the window gets wide
    // enough, we could write
    if (yamuxed_connection_.expired()) {
      return endWrite(Error::CONNECTION_IS_DEAD);
    }
    yamuxed_connection_.lock()->streamOnWindowUpdate(
        stream_id_, [write_lambda = std::move(write_lambda)]() mutable {
          return write_lambda();
        });
  }

  bool YamuxStream::isClosed() const noexcept {
    return !is_readable_ && !is_writable_;
  }

  void YamuxStream::close(VoidResultHandlerFunc cb) {
    if (is_writing_) {
      return cb(Error::IS_WRITING);
    }

    is_writing_ = true;
    if (yamuxed_connection_.expired()) {
      return cb(Error::CONNECTION_IS_DEAD);
    }
    yamuxed_connection_.lock()->streamClose(
        stream_id_, [self{shared_from_this()}, cb = std::move(cb)](auto &&res) {
          self->is_writing_ = false;
          cb(std::forward<decltype(res)>(res));
        });
  }

  bool YamuxStream::isClosedForRead() const noexcept {
    return !is_readable_;
  }

  bool YamuxStream::isClosedForWrite() const noexcept {
    return !is_writable_;
  }

  void YamuxStream::reset() {
    if (is_writing_) {
      return;
    }

    is_writing_ = true;
    if (yamuxed_connection_.expired()) {
      return;
    }
    yamuxed_connection_.lock()->streamReset(
        stream_id_, [self{shared_from_this()}](auto && /*ignore*/) {
          self->is_writing_ = false;
          self->resetStream();
        });
  }

  void YamuxStream::adjustWindowSize(uint32_t new_size,
                                     VoidResultHandlerFunc cb) {
    if (is_writing_) {
      return cb(Error::IS_WRITING);
    }

    if (new_size > maximum_window_size_ || new_size < read_buffer_.size()) {
      return cb(Error::INVALID_WINDOW_SIZE);
    }

    is_writing_ = true;
    if (yamuxed_connection_.expired()) {
      return cb(Error::CONNECTION_IS_DEAD);
    }
    yamuxed_connection_.lock()->streamAckBytes(
        stream_id_, new_size - receive_window_size_,
        [self{shared_from_this()}, cb = std::move(cb), new_size](auto &&res) {
          self->is_writing_ = false;
          if (!res) {
            return cb(res.error());
          }
          self->receive_window_size_ = new_size;
          cb(outcome::success());
        });
  }

  outcome::result<peer::PeerId> YamuxStream::remotePeerId() const {
    if (auto conn = yamuxed_connection_.lock()) {
      return conn->remotePeer();
    }
    return Error::CONNECTION_IS_DEAD;
  }

  outcome::result<bool> YamuxStream::isInitiator() const {
    if (auto conn = yamuxed_connection_.lock()) {
      return conn->isInitiator();
    }
    return Error::CONNECTION_IS_DEAD;
  }

  outcome::result<multi::Multiaddress> YamuxStream::localMultiaddr() const {
    if (auto conn = yamuxed_connection_.lock()) {
      return conn->localMultiaddr();
    }
    return Error::CONNECTION_IS_DEAD;
  }

  outcome::result<multi::Multiaddress> YamuxStream::remoteMultiaddr() const {
    if (auto conn = yamuxed_connection_.lock()) {
      return conn->remoteMultiaddr();
    }
    return Error::CONNECTION_IS_DEAD;
  }

  void YamuxStream::resetStream() {
    is_readable_ = false;
    is_writable_ = false;
  }

  outcome::result<void> YamuxStream::commitData(gsl::span<const uint8_t> data,
                                                size_t data_size) {
    if (data_size > receive_window_size_) {
      return Error::RECEIVE_OVERFLOW;
    }

    size_t bytes_remain = data_size;
    bool inplace_readop = false;

    if (read_buffer_.size() == 0 && bytes_waiting_ > 0) {
      // will try to consume n bytes w/o copying to intermediate buffer
      auto n = std::min(data_size, bytes_waiting_);

      TRACE("stream {}: need {} bytes, available {} bytes", stream_id_,
            bytes_waiting_, n);

      if ((reading_some_ && n > 0) || (!reading_some_ && n == bytes_waiting_)) {
        memcpy(external_read_buffer_.data(), data.data(), n);
        sendAck(n);
        bytes_remain -= n;
        inplace_readop = true;
      }
    }

    if (bytes_remain > 0) {
      if (boost::asio::buffer_copy(
              read_buffer_.prepare(bytes_remain),
              boost::asio::const_buffer(data.data() + data_size - bytes_remain,
                                        bytes_remain))
          != bytes_remain) {
        return Error::INTERNAL_ERROR;
      }
      read_buffer_.commit(bytes_remain);
    }

    receive_window_size_ -= data_size;

    if (inplace_readop) {
      assert(read_cb_);
      assert(data_size - bytes_remain > 0);
      endRead(data_size - bytes_remain);
    } else if (bytes_waiting_ > 0) {
      assert(read_cb_);
      auto res = tryConsumeReadBuffer(external_read_buffer_, bytes_waiting_,
                                      reading_some_);
      if (!res || res.value() > 0) {
        endRead(res);
      }
    }

    return outcome::success();
  }

  void YamuxStream::onConnectionReset(outcome::result<size_t> reason) {
    assert(reason.has_error());

    resetStream();
    endRead(reason);
    endWrite(reason);
  }

}  // namespace libp2p::connection<|MERGE_RESOLUTION|>--- conflicted
+++ resolved
@@ -7,11 +7,7 @@
 
 #include <cassert>
 
-<<<<<<< HEAD
-#define TRACE_ENABLED 1
-=======
 #define TRACE_ENABLED 0
->>>>>>> 9a973f29
 #include <libp2p/common/trace.hpp>
 
 OUTCOME_CPP_DEFINE_CATEGORY(libp2p::connection, YamuxStream::Error, e) {
@@ -204,15 +200,6 @@
         if (conn_wptr.expired()) {
           self->endWrite(Error::CONNECTION_IS_DEAD);
         } else {
-<<<<<<< HEAD
-          conn_wptr.lock()->streamWrite(
-              self->stream_id_, in, bytes, some, [self](auto &&res) {
-                if (res) {
-                  self->send_window_size_ -= res.value();
-                }
-                self->endWrite(std::forward<decltype(res)>(res));
-              });
-=======
           conn_wptr.lock()->streamWrite(self->stream_id_, in, bytes, some,
                                         [self](outcome::result<size_t> res) {
                                           if (res) {
@@ -221,7 +208,6 @@
                                           }
                                           self->endWrite(res);
                                         });
->>>>>>> 9a973f29
         }
         return true;
       }
