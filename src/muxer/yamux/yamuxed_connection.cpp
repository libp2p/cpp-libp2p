--- conflicted
+++ resolved
@@ -211,11 +211,7 @@
     if (!res) {
       if (res.error().value() == boost::asio::error::eof) {
         log_->info("the client has closed a session");
-<<<<<<< HEAD
-        resetAllStreams();
-=======
         resetAllStreams(Error::CLOSED_BY_PEER);
->>>>>>> 4c7d5da0
         return;
       }
       log_->error(
@@ -347,11 +343,7 @@
 
   void YamuxedConnection::resetAllStreams(outcome::result<void> reason) {
     for (const auto &stream : streams_) {
-<<<<<<< HEAD
-      stream.second->onConnectionReset();
-=======
       stream.second->onConnectionReset(reason.error());
->>>>>>> 4c7d5da0
     }
   }
 
@@ -497,13 +489,8 @@
     return id;
   }
 
-<<<<<<< HEAD
-  void YamuxedConnection::closeSession() {
-    resetAllStreams();
-=======
   void YamuxedConnection::closeSession(outcome::result<void> reason) {
     resetAllStreams(reason);
->>>>>>> 4c7d5da0
 
     write({goAwayMsg(YamuxFrame::GoAwayError::PROTOCOL_ERROR),
            [self{shared_from_this()}](auto &&res) {
