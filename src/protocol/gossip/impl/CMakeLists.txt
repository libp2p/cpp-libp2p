--- conflicted
+++ resolved
@@ -5,12 +5,9 @@
     common.cpp
     message_builder.cpp
     message_parser.cpp
-<<<<<<< HEAD
     gossip_core.cpp
     local_subscriptions.cpp
     remote_subscriptions.cpp
-=======
->>>>>>> 01c715a0
     peers.cpp
     message_cache.cpp
     connectivity.cpp
@@ -20,11 +17,7 @@
 target_link_libraries(p2p_gossip
     Boost::boost
     p2p_byteutil
-<<<<<<< HEAD
-    p2p_protocol_common
-=======
     scheduler
->>>>>>> 01c715a0
     p2p_peer_id
     p2p_cid
     p2p_gossip_proto
