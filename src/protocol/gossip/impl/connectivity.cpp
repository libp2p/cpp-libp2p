/**
 * Copyright Soramitsu Co., Ltd. All Rights Reserved.
 * SPDX-License-Identifier: Apache-2.0
 */

#include "connectivity.hpp"

#include <cassert>

#include <boost/range/algorithm/for_each.hpp>

#include "message_builder.hpp"
#include "message_receiver.hpp"

namespace libp2p::protocol::gossip {

  namespace {

    template <typename T>
    bool contains(const std::vector<T> &container, const T &element) {
      return !(container.empty())
          && (std::find(container.begin(), container.end(), element)
              != container.end());
    }

  }  // namespace

  Connectivity::Connectivity(Config config,
                             std::shared_ptr<basic::Scheduler> scheduler,
                             std::shared_ptr<Host> host,
                             std::shared_ptr<MessageReceiver> msg_receiver,
                             ConnectionStatusFeedback on_connected)
      : config_(std::move(config)),
        scheduler_(std::move(scheduler)),
        host_(std::move(host)),
        msg_receiver_(std::move(msg_receiver)),
        connected_cb_(std::move(on_connected)),
        log_("gossip", "Connectivity",
             host_->getPeerInfo().id.toBase58().substr(46)) {}

  Connectivity::~Connectivity() {
    stop();
  }

  void Connectivity::start() {
    if (started_) {
      return;
    }

    // clang-format off
    on_stream_event_ =
        [this, self_wptr=weak_from_this()]
            (const PeerContextPtr &from, outcome::result<Success> event) {
          if (self_wptr.expired()) return;
          onStreamEvent(from, event);
        };

    host_->setProtocolHandler(
        config_.protocol_version,
        [self_wptr=weak_from_this()]
            (protocol::BaseProtocol::StreamResult rstream) {
          auto h = self_wptr.lock();
          if (h) {
            h->handle(std::move(rstream));
          }
        }
    );
    // clang-format on

    started_ = true;

    log_.info("started");
  }

  void Connectivity::stop() {
    started_ = false;
    all_peers_.selectAll([](const PeerContextPtr &ctx) {
      for (auto &stream : ctx->inbound_streams) {
        stream->close();
      }
      ctx->inbound_streams.clear();
      if (ctx->outbound_stream) {
        ctx->outbound_stream->close();
        ctx->outbound_stream.reset();
      }
    });
    connected_peers_.clear();
    banned_peers_expiration_.clear();
  }

  void Connectivity::addBootstrapPeer(
      const peer::PeerId &id,
      const boost::optional<multi::Multiaddress> &address) {
    if (id == host_->getId()) {
      return;
    }

    if (address.has_value()) {
      gsl::span<const multi::Multiaddress> span(&address.value(), 1);
      std::ignore =
          host_->getPeerRepository().getAddressRepository().upsertAddresses(
              id, span, config_.address_expiration_msec);
    }

    if (!all_peers_.contains(id)) {
      auto ctx = std::make_shared<PeerContext>(id);
      all_peers_.insert(ctx);
      connectable_peers_.insert(ctx);
    }
  }

  void Connectivity::flush(const PeerContextPtr &ctx) const {
    assert(ctx);
    assert(ctx->message_builder);

    if (!started_) {
      return;
    }

    if (ctx->message_builder->empty()) {
      // nothing to flush, it's ok
      return;
    }

    if (!ctx->outbound_stream) {
      // will be flushed after connecting
      return;
    }

    // N.B. errors, if any, will be passed later in async manner
    auto serialized = ctx->message_builder->serialize();
    ctx->outbound_stream->write(std::move(serialized));
  }

  peer::Protocol Connectivity::getProtocolId() const {
    return config_.protocol_version;
  }

  void Connectivity::handle(StreamResult rstream) {
    if (!rstream) {
      log_.info("incoming connection failed, error={}",
                rstream.error().message());
      return;
    }

    if (!started_) {
      rstream.value()->reset();
      return;
    }

    auto &stream = rstream.value();

    // no remote peer id means dead stream
    auto peer_res = stream->remotePeerId();
    if (!peer_res) {
      log_.info("ignoring dead stream: {}", peer_res.error().message());
      return;
    }

    auto &peer_id = peer_res.value();

    log_.debug("new inbound stream, address={}, peer_id={}",
               stream->remoteMultiaddr().value().getStringAddress(),
               peer_id.toBase58());

    PeerContextPtr ctx;

    auto ctx_found = all_peers_.find(peer_id);
    if (!ctx_found) {
      if (connected_peers_.size() >= config_.max_connections_num) {
        log_.warn("too many connections, refusing new stream");
        stream->close([](outcome::result<void>) {});
        return;
      }

      ctx = std::make_shared<PeerContext>(peer_id);
      all_peers_.insert(ctx);
    } else {
      ctx = std::move(ctx_found.value());
      if (ctx->banned_until != Time::zero()) {
        // unban outbound connection only if inbound one exists
        unban(ctx);
      }
    }

    size_t stream_id = 0;
    bool is_new_connection = false;

    stream_id = ctx->inbound_streams.size() + 1;
    is_new_connection = (stream_id == 1 && !ctx->outbound_stream);

    auto gossip_stream = std::make_shared<Stream>(
        stream_id, config_, *scheduler_, on_stream_event_, *msg_receiver_,
        std::move(stream), ctx);

    gossip_stream->read();

    ctx->inbound_streams.push_back(std::move(gossip_stream));

    if (is_new_connection) {
      connected_peers_.insert(ctx);
      connected_cb_(true, ctx);
    }

    if (!ctx->outbound_stream) {
      // make stream for writing
      dialOverExistingConnection(ctx);
    } else {
      flush(ctx);
    }
  }

  void Connectivity::dial(const PeerContextPtr &ctx) {
    if (ctx->is_connecting || ctx->outbound_stream) {
      return;
    }

    connectable_peers_.erase(ctx->peer_id);

    peer::PeerInfo pi = host_->getPeerRepository().getPeerInfo(ctx->peer_id);
    auto can_connect = host_->connectedness(pi);

    if (can_connect != Host::Connectedness::CONNECTED
        && can_connect != Host::Connectedness::CAN_CONNECT) {
      log_.debug("{} is not connectable at the moment", ctx->str);
      banOrForget(ctx);
      return;
    }

    ctx->is_connecting = true;

    // clang-format off
    host_->newStream(
        pi,
        config_.protocol_version,
        [wptr = weak_from_this(), this, ctx=ctx] (auto &&rstream) mutable {
            auto self = wptr.lock();
          if (self) {
            onNewStream(ctx, std::move(rstream));
          }
        },
        config_.rw_timeout_msec
    );
    // clang-format on
  }

  void Connectivity::dialOverExistingConnection(const PeerContextPtr &ctx) {
    if (ctx->is_connecting || ctx->outbound_stream) {
      return;
    }

    ctx->is_connecting = true;

    // clang-format off
    host_->newStream(
        ctx->peer_id,
        config_.protocol_version,
        [wptr = weak_from_this(), this, ctx=ctx] (auto &&rstream) mutable {
          auto self = wptr.lock();
          if (self) {
            onNewStream(ctx, std::move(rstream));
          }
        }
    );
    // clang-format on
  }

  void Connectivity::onNewStream(
      const PeerContextPtr &ctx,
      outcome::result<std::shared_ptr<connection::Stream>> rstream) {
    ctx->is_connecting = false;

    assert(!ctx->outbound_stream);

    if (!rstream) {
      log_.info("outbound connection failed, error={}",
                rstream.error().message());
      if (started_) {
        banOrForget(ctx);
      }
      return;
    }

    auto &stream = rstream.value();

    if (!started_) {
      rstream.value()->reset();
      return;
    }

    // no remote peer id means dead stream
    auto peer_res = stream->remotePeerId();
    if (!peer_res) {
      log_.info("ignoring dead stream: {}", peer_res.error().message());
      banOrForget(ctx);
      return;
    }

    auto &peer_id = peer_res.value();

    log_.debug("new outbound stream, address={}, peer_id={}",
               stream->remoteMultiaddr().value().getStringAddress(),
               peer_id.toBase58());

    size_t stream_id = 0;
    bool is_new_connection = ctx->inbound_streams.empty();

    auto gossip_stream = std::make_shared<Stream>(
        stream_id, config_, *scheduler_, on_stream_event_, *msg_receiver_,
        std::move(stream), ctx);

    gossip_stream->read();

    ctx->outbound_stream = std::move(gossip_stream);

    if (is_new_connection) {
      connected_peers_.insert(ctx);
      connected_cb_(true, ctx);
    }

    flush(ctx);
  }

  void Connectivity::banOrForget(const PeerContextPtr &ctx) {
    assert(ctx);

    if (ctx->banned_until != Time::zero()) {
      return;
    }

    ctx->message_builder->reset();
    for (auto &s : ctx->inbound_streams) {
      s->close();
    }
    ctx->inbound_streams.clear();
    if (ctx->outbound_stream) {
      ctx->outbound_stream->close();
      ctx->outbound_stream.reset();
    }
    connected_peers_.erase(ctx->peer_id);
    connectable_peers_.erase(ctx->peer_id);
    connected_cb_(false, ctx);

    if (++ctx->dial_attempts > config_.max_dial_attempts) {
      log_.info("removing peer {}", ctx->str);
      if (ctx.use_count() > 2) {
        log_.warn("{} extra links to peer still remain", ctx.use_count() - 1);
      }
      all_peers_.erase(ctx->peer_id);
    } else {
      log_.info("banning peer {}, dial_attempts={}", ctx->str,
                ctx->dial_attempts);
      auto ts = scheduler_->now() + config_.ban_interval_msec;
      ctx->banned_until = ts;
      banned_peers_expiration_.insert({ts, ctx});
    }
  }

  void Connectivity::unban(const PeerContextPtr &ctx) {
    auto ts = ctx->banned_until;

    assert(ts > Time::zero());

    auto it = banned_peers_expiration_.find({ts, ctx});
    if (it == banned_peers_expiration_.end()) {
      log_.warn("cannot find banned peer {}", ctx->str);
      return;
    }

    unban(it);
  }

  void Connectivity::unban(BannedPeers::iterator it) {
    const auto &ctx = it->second;
    ctx->banned_until = Time::zero();
    log_.info("unbanning peer {}", ctx->str);
    banned_peers_expiration_.erase(it);
  }

  void Connectivity::onStreamEvent(const PeerContextPtr &from,
                                   outcome::result<Success> event) {
    if (!started_) {
      return;
    }

    if (event) {
      // do nothing at the moment, keep it connected
      return;
    }
    log_.info("stream error='{}', peer={}", event.error().message(), from->str);

    // TODO(artem): ban incoming peers for protocol violations etc. - v.1.1

    banOrForget(from);
  }

  void Connectivity::peerIsWritable(const PeerContextPtr &ctx,
                                    bool low_latency) {
    if (ctx->message_builder->empty()) {
      return;
    }

    if (low_latency) {
      writable_peers_low_latency_.insert(ctx);
    } else {
      writable_peers_on_heartbeat_.insert(ctx);
    }
  }

  void Connectivity::flush() {
    writable_peers_low_latency_.selectAll(
        [this](const PeerContextPtr &ctx) { flush(ctx); });
    writable_peers_low_latency_.clear();
  }

  void Connectivity::onHeartbeat(const std::map<TopicId, bool> &local_changes) {
    if (!started_) {
      return;
    }

    // unban connect candidates
    auto ts = scheduler_->now();
    while (!banned_peers_expiration_.empty()) {
      auto it = banned_peers_expiration_.begin();
      if (it->first > ts) {
        break;
      }

<<<<<<< HEAD
      // TODO temp experiment

      //connectable_peers_.insert(it->second);

=======
>>>>>>> 8d807bbe
      auto ctx = it->second;

      unban(it);

<<<<<<< HEAD

=======
>>>>>>> 8d807bbe
      log_.debug("dialing unbanned {}", ctx->str);
      dial(ctx);
    }

    // connect if needed
    auto sz = connected_peers_.size();
    if (sz < config_.ideal_connections_num) {
      auto peers = connectable_peers_.selectRandomPeers(
          config_.ideal_connections_num - sz);
      for (auto &p : peers) {
        if (!p->outbound_stream) {
          log_.debug("dialing {}", p->str);
          dial(p);
        }
      }
    }

    if (!local_changes.empty()) {
      // we have something to say to all connected peers

      std::vector<std::pair<bool, TopicId>> flat_changes;
      flat_changes.reserve(local_changes.size());
      boost::for_each(local_changes, [&flat_changes](auto &&p) {
        flat_changes.emplace_back(p.second, std::move(p.first));
      });

      connected_peers_.selectAll(
          [&flat_changes, this](const PeerContextPtr &ctx) {
            boost::for_each(flat_changes, [&ctx](auto &&p) {
              ctx->message_builder->addSubscription(p.first, p.second);
            });
            flush(ctx);
          });

    } else {
      flush();
      writable_peers_on_heartbeat_.selectAll(
          [this](const PeerContextPtr &ctx) { flush(ctx); });
    }

    writable_peers_low_latency_.clear();
    writable_peers_on_heartbeat_.clear();

    if (ts >= addresses_renewal_time_) {
      addresses_renewal_time_ =
          scheduler_->now() + config_.address_expiration_msec * 9 / 10;
      auto &addr_repo = host_->getPeerRepository().getAddressRepository();
      connected_peers_.selectAll([this, &addr_repo](const PeerContextPtr &ctx) {
        std::ignore = addr_repo.updateAddresses(
            ctx->peer_id, config_.address_expiration_msec);
      });
    }
  }

  const PeerSet &Connectivity::getConnectedPeers() const {
    return connected_peers_;
  }

}  // namespace libp2p::protocol::gossip<|MERGE_RESOLUTION|>--- conflicted
+++ resolved
@@ -426,21 +426,10 @@
         break;
       }
 
-<<<<<<< HEAD
-      // TODO temp experiment
-
-      //connectable_peers_.insert(it->second);
-
-=======
->>>>>>> 8d807bbe
       auto ctx = it->second;
 
       unban(it);
 
-<<<<<<< HEAD
-
-=======
->>>>>>> 8d807bbe
       log_.debug("dialing unbanned {}", ctx->str);
       dial(ctx);
     }
