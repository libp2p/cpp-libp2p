/**
 * Copyright Soramitsu Co., Ltd. All Rights Reserved.
 * SPDX-License-Identifier: Apache-2.0
 */

#include <libp2p/security/noise/noise_connection.hpp>

#include <libp2p/crypto/x25519_provider/x25519_provider_impl.hpp>
#include <libp2p/security/noise/crypto/interfaces.hpp>

#ifndef UNIQUE_NAME
#define UNIQUE_NAME(base) base##__LINE__
#endif  // UNIQUE_NAME

#define OUTCOME_CB_I(var, res) \
  auto && (var) = (res);       \
  if ((var).has_error()) {     \
    return cb((var).error());  \
  }

#define OUTCOME_CB_NAME_I(var, val, res) \
  OUTCOME_CB_I(var, res)                 \
  auto && (val) = (var).value();

#define OUTCOME_CB(name, res) OUTCOME_CB_NAME_I(UNIQUE_NAME(name), name, res)

namespace libp2p::connection {
  NoiseConnection::NoiseConnection(
      std::shared_ptr<RawConnection> raw_connection,
      crypto::PublicKey localPubkey, crypto::PublicKey remotePubkey,
      std::shared_ptr<crypto::marshaller::KeyMarshaller> key_marshaller,
      std::shared_ptr<security::noise::CipherState> encoder,
      std::shared_ptr<security::noise::CipherState> decoder)
      : raw_connection_{std::move(raw_connection)},
        local_{std::move(localPubkey)},
        remote_{std::move(remotePubkey)},
        key_marshaller_{std::move(key_marshaller)},
        encoder_cs_{std::move(encoder)},
        decoder_cs_{std::move(decoder)},
        frame_buffer_{
            std::make_shared<common::ByteArray>(security::noise::kMaxMsgLen)},
        framer_{std::make_shared<security::noise::InsecureReadWriter>(
            raw_connection_, frame_buffer_)},
<<<<<<< HEAD
        already_read_{0} {
=======
        already_read_{0},
        already_wrote_{0},
        plaintext_len_to_write_{0} {
>>>>>>> 6ee8c988
    BOOST_ASSERT(raw_connection_);
    BOOST_ASSERT(key_marshaller_);
    BOOST_ASSERT(encoder_cs_);
    BOOST_ASSERT(decoder_cs_);
    BOOST_ASSERT(frame_buffer_);
    BOOST_ASSERT(framer_);
    frame_buffer_->resize(0);
  }

  bool NoiseConnection::isClosed() const {
    return raw_connection_->isClosed();
  }

  outcome::result<void> NoiseConnection::close() {
    return raw_connection_->close();
  }

  void NoiseConnection::read(gsl::span<uint8_t> out, size_t bytes,
                             libp2p::basic::Reader::ReadCallbackFunc cb) {
    size_t out_size{out.empty() ? 0u : static_cast<size_t>(out.size())};
    BOOST_ASSERT(out_size >= bytes);
    if (bytes == 0) {
      auto n{already_read_};
      already_read_ = 0;
      return cb(n);
    }
    readSome(out, bytes,
             [self{shared_from_this()}, out, bytes,
              cb{std::move(cb)}](auto _n) mutable {
               OUTCOME_CB(n, _n);
               self->already_read_ += n;
               self->read(out.subspan(n), bytes - n, std::move(cb));
             });
  }

  void NoiseConnection::readSome(gsl::span<uint8_t> out, size_t bytes,
                                 libp2p::basic::Reader::ReadCallbackFunc cb) {
    if (not frame_buffer_->empty()) {
      auto n{std::min(bytes, frame_buffer_->size())};
      auto begin{frame_buffer_->begin()};
      auto end{begin + n};
      std::copy(begin, end, out.begin());
      frame_buffer_->erase(begin, end);
      return cb(n);
    }
    framer_->read([self{shared_from_this()}, out, bytes,
                   cb{std::move(cb)}](auto _data) mutable {
      OUTCOME_CB(data, _data);
      OUTCOME_CB(decrypted, self->decoder_cs_->decrypt({}, *data, {}));
      self->frame_buffer_->assign(decrypted.begin(), decrypted.end());
      self->readSome(out, bytes, std::move(cb));
    });
  }

  void NoiseConnection::write(gsl::span<const uint8_t> in, size_t bytes,
                              libp2p::basic::Writer::WriteCallbackFunc cb) {
<<<<<<< HEAD
    WriteContext context{.bytes_written = 0, .to_write = bytes};
    write(in, bytes, context, std::move(cb));
  }

  void NoiseConnection::write(gsl::span<const uint8_t> in, size_t bytes,
                              NoiseConnection::WriteContext ctx,
                              basic::Writer::WriteCallbackFunc cb) {
    if (0 == bytes) {
      BOOST_ASSERT(ctx.bytes_written >= ctx.to_write);
      return cb(ctx.to_write);
=======
    if (0 == plaintext_len_to_write_) {
      plaintext_len_to_write_ = bytes;
    }
    if (bytes == 0) {
      BOOST_ASSERT(already_wrote_ >= plaintext_len_to_write_);
      auto n{plaintext_len_to_write_};
      already_wrote_ = 0;
      plaintext_len_to_write_ = 0;
      return cb(n);
>>>>>>> 6ee8c988
    }
    auto n{std::min(bytes, security::noise::kMaxPlainText)};
    OUTCOME_CB(encrypted, encoder_cs_->encrypt({}, in.subspan(0, n), {}));
    writing_ = std::move(encrypted);
    framer_->write(writing_,
                   [self{shared_from_this()}, in{in.subspan(n)},
<<<<<<< HEAD
                    bytes{bytes - n}, cb{std::move(cb)}, ctx](auto _n) {
                     OUTCOME_CB(n, _n);
                     WriteContext context{.bytes_written = ctx.bytes_written,
                                          .to_write = ctx.to_write};
                     context.bytes_written += n;
                     self->write(in, bytes, context, cb);
=======
                    bytes{bytes - n}, cb{std::move(cb)}](auto _n) mutable {
                     OUTCOME_CB(n, _n);
                     self->already_wrote_ += n;
                     self->write(in, bytes, std::move(cb));
>>>>>>> 6ee8c988
                   });
  }

  void NoiseConnection::writeSome(gsl::span<const uint8_t> in, size_t bytes,
                                  libp2p::basic::Writer::WriteCallbackFunc cb) {
    write(in, bytes, std::move(cb));
  }

  void NoiseConnection::deferReadCallback(outcome::result<size_t> res,
                                          ReadCallbackFunc cb) {
    raw_connection_->deferReadCallback(res, std::move(cb));
  }

  void NoiseConnection::deferWriteCallback(std::error_code ec,
                                           WriteCallbackFunc cb) {
    raw_connection_->deferWriteCallback(ec, std::move(cb));
  }

  bool NoiseConnection::isInitiator() const noexcept {
    return raw_connection_->isInitiator();
  }

  outcome::result<libp2p::multi::Multiaddress>
  NoiseConnection::localMultiaddr() {
    return raw_connection_->localMultiaddr();
  }

  outcome::result<libp2p::multi::Multiaddress>
  NoiseConnection::remoteMultiaddr() {
    return raw_connection_->remoteMultiaddr();
  }

  outcome::result<libp2p::peer::PeerId> NoiseConnection::localPeer() const {
    OUTCOME_TRY(proto_local_key, key_marshaller_->marshal(local_));
    return peer::PeerId::fromPublicKey(proto_local_key);
  }

  outcome::result<libp2p::peer::PeerId> NoiseConnection::remotePeer() const {
    OUTCOME_TRY(proto_remote_key, key_marshaller_->marshal(remote_));
    return peer::PeerId::fromPublicKey(proto_remote_key);
  }

  outcome::result<libp2p::crypto::PublicKey> NoiseConnection::remotePublicKey()
      const {
    return remote_;
  }
}  // namespace libp2p::connection<|MERGE_RESOLUTION|>--- conflicted
+++ resolved
@@ -41,13 +41,7 @@
             std::make_shared<common::ByteArray>(security::noise::kMaxMsgLen)},
         framer_{std::make_shared<security::noise::InsecureReadWriter>(
             raw_connection_, frame_buffer_)},
-<<<<<<< HEAD
         already_read_{0} {
-=======
-        already_read_{0},
-        already_wrote_{0},
-        plaintext_len_to_write_{0} {
->>>>>>> 6ee8c988
     BOOST_ASSERT(raw_connection_);
     BOOST_ASSERT(key_marshaller_);
     BOOST_ASSERT(encoder_cs_);
@@ -104,7 +98,6 @@
 
   void NoiseConnection::write(gsl::span<const uint8_t> in, size_t bytes,
                               libp2p::basic::Writer::WriteCallbackFunc cb) {
-<<<<<<< HEAD
     WriteContext context{.bytes_written = 0, .to_write = bytes};
     write(in, bytes, context, std::move(cb));
   }
@@ -115,36 +108,18 @@
     if (0 == bytes) {
       BOOST_ASSERT(ctx.bytes_written >= ctx.to_write);
       return cb(ctx.to_write);
-=======
-    if (0 == plaintext_len_to_write_) {
-      plaintext_len_to_write_ = bytes;
-    }
-    if (bytes == 0) {
-      BOOST_ASSERT(already_wrote_ >= plaintext_len_to_write_);
-      auto n{plaintext_len_to_write_};
-      already_wrote_ = 0;
-      plaintext_len_to_write_ = 0;
-      return cb(n);
->>>>>>> 6ee8c988
     }
     auto n{std::min(bytes, security::noise::kMaxPlainText)};
     OUTCOME_CB(encrypted, encoder_cs_->encrypt({}, in.subspan(0, n), {}));
     writing_ = std::move(encrypted);
     framer_->write(writing_,
                    [self{shared_from_this()}, in{in.subspan(n)},
-<<<<<<< HEAD
-                    bytes{bytes - n}, cb{std::move(cb)}, ctx](auto _n) {
+                    bytes{bytes - n}, cb{std::move(cb)}, ctx](auto _n) mutable {
                      OUTCOME_CB(n, _n);
                      WriteContext context{.bytes_written = ctx.bytes_written,
                                           .to_write = ctx.to_write};
                      context.bytes_written += n;
                      self->write(in, bytes, context, cb);
-=======
-                    bytes{bytes - n}, cb{std::move(cb)}](auto _n) mutable {
-                     OUTCOME_CB(n, _n);
-                     self->already_wrote_ += n;
-                     self->write(in, bytes, std::move(cb));
->>>>>>> 6ee8c988
                    });
   }
 
