--- conflicted
+++ resolved
@@ -8,11 +8,7 @@
 
 #include <cctype>
 
-<<<<<<< HEAD
-=======
 #include <libp2p/basic/write_return_size.hpp>
-#include <libp2p/common/hexutil.hpp>
->>>>>>> e0d8e055
 #include <libp2p/common/trace.hpp>
 #include <libp2p/protocol_muxer/multiselect/serializing.hpp>
 #include <libp2p/protocol_muxer/protocol_muxer.hpp>
@@ -134,21 +130,6 @@
 
     auto span = BytesIn(*packet);
 
-<<<<<<< HEAD
-    connection_->write(
-        span,
-        span.size(),
-        [wptr = weak_from_this(),
-         round = current_round_,
-         packet = std::move(packet)](outcome::result<size_t> res) {
-          auto self = wptr.lock();
-          if (self && self->current_round_ == round) {
-            self->onDataWritten(res);
-          }
-        });
-=======
-    SL_TRACE(log(), "sending {}", common::dumpBin(span));
-
     writeReturnSize(connection_,
                     span,
                     [wptr = weak_from_this(),
@@ -159,7 +140,6 @@
                         self->onDataWritten(res);
                       }
                     });
->>>>>>> e0d8e055
 
     is_writing_ = true;
   }
