/**
 * Copyright Soramitsu Co., Ltd. All Rights Reserved.
 * SPDX-License-Identifier: Apache-2.0
 */

#include <libp2p/protocol_muxer/multiselect/multiselect.hpp>

namespace libp2p::protocol_muxer {
  using peer::Protocol;

  void Multiselect::selectOneOf(
      gsl::span<const peer::Protocol> supported_protocols,
      std::shared_ptr<basic::ReadWriter> connection, bool is_initiator,
      ProtocolMuxer::ProtocolHandlerFunc handler) {
    if (supported_protocols.empty()) {
      handler(MultiselectError::PROTOCOLS_LIST_EMPTY);
      return;
    }

    negotiate(connection, supported_protocols, is_initiator, handler);
  }

  void Multiselect::negotiate(
      const std::shared_ptr<basic::ReadWriter> &connection,
      gsl::span<const peer::Protocol> supported_protocols, bool is_initiator,
      const ProtocolHandlerFunc &handler) {
    auto [write_buffer, read_buffer, index] = getBuffers();

    if (is_initiator) {
      MessageWriter::sendOpeningMsg(std::make_shared<ConnectionState>(
<<<<<<< HEAD
          connection, supported_protocols, handler, write_buffer, read_buffer,
          index, shared_from_this()));
    } else {
      MessageReader::readNextMessage(std::make_shared<ConnectionState>(
          connection, supported_protocols, handler, write_buffer, read_buffer,
          index, shared_from_this(),
=======
          connection,
          std::make_shared<std::vector<peer::Protocol>>(
              supported_protocols.begin(), supported_protocols.end()),
          handler, write_buffer, read_buffer, index, shared_from_this()));
    } else {
      MessageReader::readNextMessage(std::make_shared<ConnectionState>(
          connection,
          std::make_shared<std::vector<peer::Protocol>>(
              supported_protocols.begin(), supported_protocols.end()),
          handler, write_buffer, read_buffer, index, shared_from_this(),
>>>>>>> cef5a87c
          ConnectionState::NegotiationStatus::NOTHING_SENT));
    }
  }

  void Multiselect::negotiationRoundFailed(
      const std::shared_ptr<ConnectionState> &connection_state,
      const std::error_code &ec) {
    connection_state->proto_callback(ec);
    clearResources(connection_state);
  }

  void Multiselect::onWriteCompleted(
      std::shared_ptr<ConnectionState> connection_state) const {
    MessageReader::readNextMessage(std::move(connection_state));
  }

  void Multiselect::onWriteAckCompleted(
      const std::shared_ptr<ConnectionState> &connection_state,
      const Protocol &protocol) {
    negotiationRoundFinished(connection_state, protocol);
  }

  void Multiselect::onReadCompleted(
      std::shared_ptr<ConnectionState> connection_state,
      MessageManager::MultiselectMessage msg) {
    using MessageType = MessageManager::MultiselectMessage::MessageType;

    switch (msg.type) {
      case MessageType::OPENING:
        return handleOpeningMsg(std::move(connection_state));
      case MessageType::PROTOCOL:
        return handleProtocolMsg(msg.protocols[0], connection_state);
      case MessageType::PROTOCOLS:
        return handleProtocolsMsg(msg.protocols, connection_state);
      case MessageType::LS:
        return handleLsMsg(connection_state);
      case MessageType::NA:
        return handleNaMsg(connection_state);
      default:
        log_->critical(
            "type of the message, returned by the parser, is unknown");
        return negotiationRoundFailed(connection_state,
                                      MultiselectError::INTERNAL_ERROR);
    }
  }

  void Multiselect::handleOpeningMsg(
      std::shared_ptr<ConnectionState> connection_state) {
    using Status = ConnectionState::NegotiationStatus;

    switch (connection_state->status) {
      case Status::NOTHING_SENT:
        // we received an opening as a first message in this round; respond with
        // an opening as well
        return MessageWriter::sendOpeningMsg(std::move(connection_state));
      case Status::OPENING_SENT:
        // if opening is received as a response to ours, we send one of the
        // protocols we consider
        return MessageWriter::sendProtocolMsg(
            connection_state->left_protocols->front(), connection_state);
      case Status::PROTOCOL_SENT:
      case Status::PROTOCOLS_SENT:
      case Status::LS_SENT:
      case Status::NA_SENT:
        return onUnexpectedRequestResponse(connection_state);
      default:
        return onGarbagedStreamStatus(connection_state);
    }
  }

  void Multiselect::handleProtocolMsg(
      const peer::Protocol &protocol,
      const std::shared_ptr<ConnectionState> &connection_state) {
    using Status = ConnectionState::NegotiationStatus;

    switch (connection_state->status) {
      case Status::OPENING_SENT:
        return onProtocolAfterOpeningLsOrNa(connection_state, protocol);
      case Status::PROTOCOL_SENT:
        // this is ack that the protocol we want to communicate over is
        // supported by the other side; round is finished
        return negotiationRoundFinished(connection_state, protocol);
      case Status::PROTOCOLS_SENT:
        // the other side has chosen a protocol to communicate over; send an
        // ack, and round is finished
        return MessageWriter::sendProtocolAck(connection_state, protocol);
      case Status::LS_SENT:
      case Status::NA_SENT:
        return onProtocolAfterOpeningLsOrNa(connection_state, protocol);
      case Status::NOTHING_SENT:
        return onUnexpectedRequestResponse(connection_state);
      default:
        return onGarbagedStreamStatus(connection_state);
    }
  }

  void Multiselect::handleProtocolsMsg(
      const std::vector<Protocol> &protocols,
      const std::shared_ptr<ConnectionState> &connection_state) {
    using Status = ConnectionState::NegotiationStatus;

    switch (connection_state->status) {
      case Status::OPENING_SENT:
      case Status::PROTOCOL_SENT:
      case Status::PROTOCOLS_SENT:
      case Status::NA_SENT:
        return onUnexpectedRequestResponse(connection_state);
      case Status::LS_SENT:
        return onProtocolsAfterLs(connection_state, protocols);
      default:
        return onGarbagedStreamStatus(connection_state);
    }
  }

  void Multiselect::handleLsMsg(
      const std::shared_ptr<ConnectionState> &connection_state) {
    // respond with a list of protocols, supported by us
    auto protocols_to_send = connection_state->protocols;
    if (protocols_to_send->empty()) {
      return negotiationRoundFailed(connection_state,
                                    MultiselectError::INTERNAL_ERROR);
    }
    MessageWriter::sendProtocolsMsg(*protocols_to_send, connection_state);
  }

  void Multiselect::handleNaMsg(
      const std::shared_ptr<ConnectionState> &connection_state) {
    // if we receive na message, send next protocol we consider; if none is
    // left, negotiation failed
    auto protos = connection_state->left_protocols;
    protos->erase(protos->begin());
    if (protos->empty()) {
      return negotiationRoundFailed(connection_state,
                                    MultiselectError::NEGOTIATION_FAILED);
    }
    MessageWriter::sendProtocolMsg(protos->front(), connection_state);
  }

  void Multiselect::onProtocolAfterOpeningLsOrNa(
      std::shared_ptr<ConnectionState> connection_state,
      const peer::Protocol &protocol) {
    // the other side wants to communicate over that protocol; if it's available
    // on our side, round is finished
    auto protocols_to_search = connection_state->protocols;
    if (protocols_to_search->empty()) {
      return negotiationRoundFailed(connection_state,
                                    MultiselectError::INTERNAL_ERROR);
    }
    if (std::find(protocols_to_search->begin(), protocols_to_search->end(),
                  protocol)
        != protocols_to_search->end()) {
      return MessageWriter::sendProtocolAck(std::move(connection_state),
                                            protocol);
    }

    // if the protocol is not available, send na
    MessageWriter::sendNaMsg(connection_state);
  }

  void Multiselect::onProtocolsAfterLs(
      const std::shared_ptr<ConnectionState> &connection_state,
      gsl::span<const peer::Protocol> received_protocols) {
    // if any of the received protocols is supported by our side, choose it;
    // fail otherwise
    auto protocols_to_search = connection_state->protocols;
    for (const auto &proto : *protocols_to_search) {
      // as size of vectors should be around 10 or less, we can use O(n*n)
      // approach
      if (std::find(received_protocols.begin(), received_protocols.end(), proto)
          != received_protocols.end()) {
        // the protocol is found
        return MessageWriter::sendProtocolMsg(proto, connection_state);
      }
    }

    negotiationRoundFailed(connection_state,
                           MultiselectError::NEGOTIATION_FAILED);
  }

  void Multiselect::onUnexpectedRequestResponse(
      const std::shared_ptr<ConnectionState> &connection_state) {
    log_->info("got a unexpected request-response combination - sending 'ls'");
    negotiationRoundFailed(connection_state,
                           MultiselectError::PROTOCOL_VIOLATION);
  }

  void Multiselect::onGarbagedStreamStatus(
      const std::shared_ptr<ConnectionState> &connection_state) {
    log_->critical("there is some garbage in stream state status");
    negotiationRoundFailed(connection_state, MultiselectError::INTERNAL_ERROR);
  }

  void Multiselect::negotiationRoundFinished(
      const std::shared_ptr<ConnectionState> &connection_state,
      const Protocol &chosen_protocol) {
    connection_state->proto_callback(chosen_protocol);
    clearResources(connection_state);
  }

  std::tuple<std::shared_ptr<common::ByteArray>,
             std::shared_ptr<boost::asio::streambuf>, size_t>
  Multiselect::getBuffers() {
    if (!free_buffers_.empty()) {
      auto free_buffers_index = free_buffers_.front();
      free_buffers_.pop();
      return {write_buffers_[free_buffers_index],
              read_buffers_[free_buffers_index], free_buffers_index};
    }
    return {
        write_buffers_.emplace_back(std::make_shared<common::ByteArray>()),
        read_buffers_.emplace_back(std::make_shared<boost::asio::streambuf>()),
        write_buffers_.size() - 1};
  }

  void Multiselect::clearResources(
      const std::shared_ptr<ConnectionState> &connection_state) {
    // add them to the pool of free buffers
    free_buffers_.push(connection_state->buffers_index);
  }
}  // namespace libp2p::protocol_muxer<|MERGE_RESOLUTION|>--- conflicted
+++ resolved
@@ -28,25 +28,12 @@
 
     if (is_initiator) {
       MessageWriter::sendOpeningMsg(std::make_shared<ConnectionState>(
-<<<<<<< HEAD
           connection, supported_protocols, handler, write_buffer, read_buffer,
           index, shared_from_this()));
     } else {
       MessageReader::readNextMessage(std::make_shared<ConnectionState>(
           connection, supported_protocols, handler, write_buffer, read_buffer,
           index, shared_from_this(),
-=======
-          connection,
-          std::make_shared<std::vector<peer::Protocol>>(
-              supported_protocols.begin(), supported_protocols.end()),
-          handler, write_buffer, read_buffer, index, shared_from_this()));
-    } else {
-      MessageReader::readNextMessage(std::make_shared<ConnectionState>(
-          connection,
-          std::make_shared<std::vector<peer::Protocol>>(
-              supported_protocols.begin(), supported_protocols.end()),
-          handler, write_buffer, read_buffer, index, shared_from_this(),
->>>>>>> cef5a87c
           ConnectionState::NegotiationStatus::NOTHING_SENT));
     }
   }
