--- conflicted
+++ resolved
@@ -48,20 +48,15 @@
   std::shared_ptr<CSPRNG> random = std::make_shared<BoostRandomGenerator>();
   std::shared_ptr<Ed25519Provider> ed25519 =
       std::make_shared<Ed25519ProviderImpl>();
-<<<<<<< HEAD
-  std::shared_ptr<HmacProvider> hmac_provider =
-      std::make_shared<HmacProviderImpl>();
-  std::shared_ptr<CryptoProvider> crypto_provider =
-      std::make_shared<CryptoProviderImpl>(random, ed25519, hmac_provider);
-=======
   std::shared_ptr<RsaProvider> rsa = std::make_shared<RsaProviderImpl>();
   std::shared_ptr<EcdsaProvider> ecdsa = std::make_shared<EcdsaProviderImpl>();
   std::shared_ptr<Secp256k1Provider> secp256k1 =
       std::make_shared<Secp256k1ProviderImpl>();
+  std::shared_ptr<HmacProvider> hmac_provider =
+      std::make_shared<HmacProviderImpl>();
   std::shared_ptr<CryptoProvider> crypto_provider =
       std::make_shared<CryptoProviderImpl>(random, ed25519, rsa, ecdsa,
-                                           secp256k1);
->>>>>>> 77ca4081
+                                           secp256k1, hmac_provider);
   std::shared_ptr<KeyValidator> validator =
       std::make_shared<KeyValidatorImpl>(crypto_provider);
 };
