--- conflicted
+++ resolved
@@ -49,11 +49,7 @@
   std::shared_ptr<ConnectionManagerMock> cmgr =
       std::make_shared<ConnectionManagerMock>();
 
-<<<<<<< HEAD
-  std::shared_ptr<ListenerManager> listener = std::make_shared<ListenerMock>();
-=======
   std::shared_ptr<ListenerMock> listener = std::make_shared<ListenerMock>();
->>>>>>> 4c7d5da0
 
   std::shared_ptr<Dialer> dialer =
       std::make_shared<DialerImpl>(proto_muxer, tmgr, cmgr, listener);
