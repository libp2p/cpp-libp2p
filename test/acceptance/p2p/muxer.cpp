--- conflicted
+++ resolved
@@ -112,11 +112,7 @@
         *buf, buf->size(), [buf, stream, this](outcome::result<size_t> rread) {
           if (!rread) {
             if (rread.error() == RawConnection::Error::CONNECTION_CLOSED_BY_PEER
-<<<<<<< HEAD
-                || rread.error() == Stream::Error::STREAM_CLOSED_BY_PEER) {
-=======
                 || rread.error() == Stream::Error::STREAM_RESET_BY_HOST) {
->>>>>>> a8d9f98c
               return;
             }
             this->println("readSome error: ", rread.error().message());
