/**
 * Copyright Soramitsu Co., Ltd. All Rights Reserved.
 * SPDX-License-Identifier: Apache-2.0
 */

#include "acceptance/p2p/host/peer/test_peer.hpp"

#include <gtest/gtest.h>
#include <libp2p/crypto/ecdsa_provider/ecdsa_provider_impl.hpp>
#include <libp2p/crypto/ed25519_provider/ed25519_provider_impl.hpp>
#include <libp2p/crypto/hmac_provider/hmac_provider_impl.hpp>
#include <libp2p/crypto/key_marshaller/key_marshaller_impl.hpp>
#include <libp2p/crypto/key_validator/key_validator_impl.hpp>
#include <libp2p/crypto/rsa_provider/rsa_provider_impl.hpp>
#include <libp2p/crypto/secp256k1_provider/secp256k1_provider_impl.hpp>
#include <libp2p/security/plaintext/exchange_message_marshaller_impl.hpp>
#include "acceptance/p2p/host/peer/tick_counter.hpp"
#include "acceptance/p2p/host/protocol/client_test_session.hpp"

using namespace libp2p;  // NOLINT

Peer::Peer(Peer::Duration timeout)
    : muxed_config_{1024576, 1000},
      timeout_{timeout},
      context_{std::make_shared<Context>()},
      echo_{std::make_shared<Echo>()},
      random_provider_{std::make_shared<BoostRandomGenerator>()},
      ed25519_provider_{
          std::make_shared<crypto::ed25519::Ed25519ProviderImpl>()},
<<<<<<< HEAD
      hmac_provider_{std::make_shared<crypto::hmac::HmacProviderImpl>()},
      crypto_provider_{std::make_shared<crypto::CryptoProviderImpl>(
          random_provider_, ed25519_provider_, hmac_provider_)} {
=======
      rsa_provider_{std::make_shared<crypto::rsa::RsaProviderImpl>()},
      ecdsa_provider_{std::make_shared<crypto::ecdsa::EcdsaProviderImpl>()},
      secp256k1_provider_{
          std::make_shared<crypto::secp256k1::Secp256k1ProviderImpl>()},
      crypto_provider_{std::make_shared<crypto::CryptoProviderImpl>(
          random_provider_, ed25519_provider_, rsa_provider_, ecdsa_provider_,
          secp256k1_provider_)} {
>>>>>>> 77ca4081
  EXPECT_OUTCOME_TRUE_MSG(
      keys, crypto_provider_->generateKeys(crypto::Key::Type::Ed25519),
      "failed to generate keys");

  host_ = makeHost(keys);

  host_->setProtocolHandler(
      echo_->getProtocolId(),
      [this](std::shared_ptr<Stream> result) { echo_->handle(result); });
}

void Peer::startServer(const multi::Multiaddress &address,
                       std::shared_ptr<std::promise<peer::PeerInfo>> promise) {
  context_->post([this, address, p = std::move(promise)] {
    EXPECT_OUTCOME_TRUE_MSG_1(host_->listen(address), "failed to start server");
    host_->start();
    p->set_value(host_->getPeerInfo());
  });

  thread_ = std::thread([this] { context_->run_for(timeout_); });
}

void Peer::startClient(const peer::PeerInfo &pinfo, size_t message_count,
                       Peer::sptr<TickCounter> counter) {
  context_->post([this, server_id = pinfo.id.toBase58(), pinfo, message_count,
                  counter = std::move(counter)]() mutable {
    this->host_->newStream(
        pinfo, echo_->getProtocolId(),
        [server_id = std::move(server_id), ping_times = message_count,
         counter = std::move(counter)](
            outcome::result<sptr<Stream>> rstream) mutable {
          // get stream
          EXPECT_OUTCOME_TRUE_MSG(stream, rstream,
                                  "failed to connect to server: " + server_id);
          // make client session
          auto client =
              std::make_shared<protocol::ClientTestSession>(stream, ping_times);
          // handle session
          client->handle(
              [server_id = std::move(server_id), client,
               counter = std::move(counter)](
                  outcome::result<std::vector<uint8_t>> res) mutable {
                // count message exchange
                counter->tick();
                // ensure message returned
                EXPECT_OUTCOME_TRUE_MSG(
                    vec, res,
                    "failed to receive response from server: " + server_id);
                // ensure message is correct
                ASSERT_EQ(vec.size(), client->bufferSize());  // NOLINT
              });
        });
  });
}

void Peer::wait() {
  if (thread_.joinable()) {
    thread_.join();
  }
}

Peer::sptr<host::BasicHost> Peer::makeHost(const crypto::KeyPair &keyPair) {
  auto crypto_provider = std::make_shared<crypto::CryptoProviderImpl>(
<<<<<<< HEAD
      random_provider_, ed25519_provider_, hmac_provider_);
=======
      random_provider_, ed25519_provider_, rsa_provider_, ecdsa_provider_,
      secp256k1_provider_);
>>>>>>> 77ca4081

  auto key_validator = std::make_shared<crypto::validator::KeyValidatorImpl>(
      std::move(crypto_provider));

  auto key_marshaller = std::make_shared<crypto::marshaller::KeyMarshallerImpl>(
      std::move(key_validator));

  auto idmgr =
      std::make_shared<peer::IdentityManagerImpl>(keyPair, key_marshaller);

  auto multiselect = std::make_shared<protocol_muxer::Multiselect>();

  auto router = std::make_shared<network::RouterImpl>();

  auto exchange_msg_marshaller =
      std::make_shared<security::plaintext::ExchangeMessageMarshallerImpl>(
          key_marshaller);

  std::vector<std::shared_ptr<security::SecurityAdaptor>> security_adaptors = {
      std::make_shared<security::Plaintext>(std::move(exchange_msg_marshaller),
                                            idmgr, std::move(key_marshaller))};

  std::vector<std::shared_ptr<muxer::MuxerAdaptor>> muxer_adaptors = {
      std::make_shared<muxer::Yamux>(muxed_config_)};

  auto upgrader = std::make_shared<transport::UpgraderImpl>(
      multiselect, std::move(security_adaptors), std::move(muxer_adaptors));

  std::vector<std::shared_ptr<transport::TransportAdaptor>> transports = {
      std::make_shared<transport::TcpTransport>(context_, std::move(upgrader))};

  auto tmgr =
      std::make_shared<network::TransportManagerImpl>(std::move(transports));

  auto bus = std::make_shared<libp2p::event::Bus>();

  auto cmgr = std::make_shared<network::ConnectionManagerImpl>(bus, tmgr);

  auto listener = std::make_unique<network::ListenerManagerImpl>(
      multiselect, std::move(router), tmgr, cmgr);

  auto dialer = std::make_unique<network::DialerImpl>(multiselect, tmgr, cmgr);

  auto network = std::make_unique<network::NetworkImpl>(
      std::move(listener), std::move(dialer), cmgr);

  auto addr_repo = std::make_shared<peer::InmemAddressRepository>();

  auto key_repo = std::make_shared<peer::InmemKeyRepository>();

  auto protocol_repo = std::make_shared<peer::InmemProtocolRepository>();

  auto peer_repo = std::make_unique<peer::PeerRepositoryImpl>(
      std::move(addr_repo), std::move(key_repo), std::move(protocol_repo));

  return std::make_shared<host::BasicHost>(
      idmgr, std::move(network), std::move(peer_repo), std::move(bus));
}<|MERGE_RESOLUTION|>--- conflicted
+++ resolved
@@ -27,19 +27,14 @@
       random_provider_{std::make_shared<BoostRandomGenerator>()},
       ed25519_provider_{
           std::make_shared<crypto::ed25519::Ed25519ProviderImpl>()},
-<<<<<<< HEAD
-      hmac_provider_{std::make_shared<crypto::hmac::HmacProviderImpl>()},
-      crypto_provider_{std::make_shared<crypto::CryptoProviderImpl>(
-          random_provider_, ed25519_provider_, hmac_provider_)} {
-=======
       rsa_provider_{std::make_shared<crypto::rsa::RsaProviderImpl>()},
       ecdsa_provider_{std::make_shared<crypto::ecdsa::EcdsaProviderImpl>()},
       secp256k1_provider_{
           std::make_shared<crypto::secp256k1::Secp256k1ProviderImpl>()},
+      hmac_provider_{std::make_shared<crypto::hmac::HmacProviderImpl>()},
       crypto_provider_{std::make_shared<crypto::CryptoProviderImpl>(
           random_provider_, ed25519_provider_, rsa_provider_, ecdsa_provider_,
-          secp256k1_provider_)} {
->>>>>>> 77ca4081
+          secp256k1_provider_, hmac_provider_)} {
   EXPECT_OUTCOME_TRUE_MSG(
       keys, crypto_provider_->generateKeys(crypto::Key::Type::Ed25519),
       "failed to generate keys");
@@ -103,12 +98,8 @@
 
 Peer::sptr<host::BasicHost> Peer::makeHost(const crypto::KeyPair &keyPair) {
   auto crypto_provider = std::make_shared<crypto::CryptoProviderImpl>(
-<<<<<<< HEAD
-      random_provider_, ed25519_provider_, hmac_provider_);
-=======
       random_provider_, ed25519_provider_, rsa_provider_, ecdsa_provider_,
-      secp256k1_provider_);
->>>>>>> 77ca4081
+      secp256k1_provider_, hmac_provider_);
 
   auto key_validator = std::make_shared<crypto::validator::KeyValidatorImpl>(
       std::move(crypto_provider));
