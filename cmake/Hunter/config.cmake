--- conflicted
+++ resolved
@@ -10,11 +10,12 @@
     )
 
 hunter_config(
-<<<<<<< HEAD
     GTest
     VERSION 1.8.0-hunter-p11
     CMAKE_ARGS "CMAKE_CXX_FLAGS=-Wno-deprecated-copy"
-=======
+)
+
+hunter_config(
     spdlog
     URL https://github.com/gabime/spdlog/archive/v1.4.2.zip
     SHA1 4b10e9aa17f7d568e24f464b48358ab46cb6f39c
@@ -32,5 +33,4 @@
     SHA1 802b64a6242be45771f3d4c86257eac0a3c7b289
     # disable building examples and tests, disable testing
     CMAKE_ARGS BOOST_DI_OPT_BUILD_TESTS=OFF BOOST_DI_OPT_BUILD_EXAMPLES=OFF
->>>>>>> d724f4f1
 )